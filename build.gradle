--- conflicted
+++ resolved
@@ -18,11 +18,7 @@
 
 allprojects {
   group = "org.spockframework"
-<<<<<<< HEAD
-  version = "0.6-groovy-2.0"
-=======
-  version = "0.7-groovy-1.8-SNAPSHOT"
->>>>>>> 19fd6ed9
+  version = "0.7-groovy-2.0-SNAPSHOT"
 
   apply from: script("common")
 }
