description = "Spock Framework"

libs = [
  ant: "org.apache.ant:ant:1.8.2", // use same version as Groovy 1.8
  asm: "asm:asm:3.2", // use same version as Groovy 1.8
  cglib: "cglib:cglib-nodep:2.2",
  easymock: "org.easymock:easymock:3.0",
<<<<<<< HEAD
  groovy: "org.codehaus.groovy:groovy-all:1.8.5",
  h2database: "com.h2database:h2:1.2.147",
=======
  groovy: "org.codehaus.groovy:groovy-all:1.7.10",
  h2database: "com.h2database:h2:1.3.164",
>>>>>>> d4363dc7
  hamcrest_core: "org.hamcrest:hamcrest-core:1.2",
  jmock: "org.jmock:jmock:2.5.1",
  jmock_junit4: "org.jmock:jmock-junit4:2.5.1",
  junit: "junit:junit-dep:4.9",
  log4j: "log4j:log4j:1.2.16",
<<<<<<< HEAD
  mockito: "org.mockito:mockito-all:1.8.5",
  objenesis: "org.objenesis:objenesis:1.2"
=======
  mockito: "org.mockito:mockito-all:1.9.0",
  objenesis: "org.objenesis:objenesis:1.2",
  slf4j: "org.slf4j:slf4j-log4j12:1.5.5"
>>>>>>> d4363dc7
]

allprojects {
  group = "org.spockframework"
  version = "0.6-groovy-1.8-SNAPSHOT"

  apply from: profile("common")

  repositories {
    mavenCentral()
    if (isSnapshotVersion) {
      mavenRepo(url: "http://snapshots.repository.codehaus.org")
    }
  }

  apply plugin: "idea"
  apply plugin: "eclipse"
  apply plugin: "groovy"
  apply plugin: "signing"

  sourceCompatibility = 1.5
  targetCompatibility = 1.5

  signing {
    sign configurations.archives
    required { !isSnapshotVersion && gradle.taskGraph.hasTask(uploadArchives) }
  }

  configurations {
    all*.exclude module: "junit" // we use junit-dep instead
  }

  dependencies {
    groovy libs.groovy
  }

  javadoc {
    include "spock/**"
    configure(options) {
      links "http://download.oracle.com/javase/1.5.0/docs/api/"
      links "http://groovy.codehaus.org/gapi"
      links "http://kentbeck.github.com/junit/javadoc/4.9"
      links "http://www.jarvana.com/jarvana/inspect/org/hamcrest/hamcrest-core/1.2/hamcrest-core-1.2-javadoc.jar"
    }
  }

  tasks.withType(Compile) { task ->
    options.useAnt = false
  }

  task sourcesJar(type: Jar) {
    classifier "sources"
    from sourceSets.main.allSource
  }

  task javadocJar(type: Jar) {
    classifier "javadoc"
    from javadoc
  }

  artifacts {
    archives sourcesJar, javadocJar
  }
}

idea {
  project {
    jdkName "1.6"
    ipr {
      withXml { provider ->
        def node = provider.asNode()
        node.component.find { it.'@name' == 'VcsDirectoryMappings' }?.mapping[0].'@vcs' = 'Git'
        node.append(new XmlParser().parse(file("config/ideaCodeStyle.xml")))
      }
    }
  }
}

File profile(String name) {
  project.file("gradle/${name}.gradle")
}

task wrapper(type: Wrapper) {
  gradleVersion = "1.0-milestone-8a"
}<|MERGE_RESOLUTION|>--- conflicted
+++ resolved
@@ -5,26 +5,15 @@
   asm: "asm:asm:3.2", // use same version as Groovy 1.8
   cglib: "cglib:cglib-nodep:2.2",
   easymock: "org.easymock:easymock:3.0",
-<<<<<<< HEAD
   groovy: "org.codehaus.groovy:groovy-all:1.8.5",
-  h2database: "com.h2database:h2:1.2.147",
-=======
-  groovy: "org.codehaus.groovy:groovy-all:1.7.10",
   h2database: "com.h2database:h2:1.3.164",
->>>>>>> d4363dc7
   hamcrest_core: "org.hamcrest:hamcrest-core:1.2",
   jmock: "org.jmock:jmock:2.5.1",
   jmock_junit4: "org.jmock:jmock-junit4:2.5.1",
   junit: "junit:junit-dep:4.9",
   log4j: "log4j:log4j:1.2.16",
-<<<<<<< HEAD
-  mockito: "org.mockito:mockito-all:1.8.5",
+  mockito: "org.mockito:mockito-all:1.9.0",
   objenesis: "org.objenesis:objenesis:1.2"
-=======
-  mockito: "org.mockito:mockito-all:1.9.0",
-  objenesis: "org.objenesis:objenesis:1.2",
-  slf4j: "org.slf4j:slf4j-log4j12:1.5.5"
->>>>>>> d4363dc7
 ]
 
 allprojects {
