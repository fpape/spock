--- conflicted
+++ resolved
@@ -41,10 +41,6 @@
 }
 
 task wrapper(type: Wrapper) {
-<<<<<<< HEAD
-  gradleVersion = '0.8'
-=======
   gradleVersion = '0.9-rc-2'
->>>>>>> 2c603901
   jarPath = 'wrapper'
 }
