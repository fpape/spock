allprojects {
  group = "org.spockframework"
  version = "0.5-groovy-1.8-SNAPSHOT"

  apply plugin: "idea"
  apply plugin: "eclipse"

<<<<<<< HEAD
  antDep = "org.apache.ant:ant:1.7.1"
  asm = "asm:asm:3.2"
  cglib = "cglib:cglib-nodep:2.2"
  h2database = "com.h2database:h2:1.2.130"
  junit = "junit:junit:4.8.1"
  hamcrest_core = "org.hamcrest:hamcrest-core:1.2"
  // log4j 1.2.15 would require several excludes
  // see http://wiki.octonary.com/2009/11/07/excluding-transitive-dependencies-with-gradle/
  log4j = "log4j:log4j:1.2.14"
  objenesis = "org.objenesis:objenesis:1.2"  
  easymock = "org.easymock:easymock:2.5.2"
  mockito = "org.mockito:mockito-all:1.8.4"
=======
  antDep = "org.apache.ant:ant:1.7.1" // use same version as Groovy 1.6
  asm = "asm:asm:2.2.3" // use same version as Groovy 1.6
  cglib = "cglib:cglib-nodep:2.2"
  h2database = "com.h2database:h2:1.2.147"
  junit = "junit:junit-dep:4.8.2"
  hamcrest_core = "org.hamcrest:hamcrest-core:1.2"
  log4j = "log4j:log4j:1.2.16"
  objenesis = "org.objenesis:objenesis:1.2" 
  easymock = "org.easymock:easymock:3.0"
  mockito = "org.mockito:mockito-all:1.8.5"
>>>>>>> ef431a17
  jmock_junit4 = "org.jmock:jmock-junit4:2.5.1"  
  jmock = "org.jmock:jmock:2.5.1"
}

subprojects {
  apply plugin: "groovy"
  
  sourceCompatibility = 1.5
  targetCompatibility = 1.5

  compileGroovy.options.fork = false
  compileTestGroovy.options.fork = false

  dependencies {
    groovy("org.codehaus.groovy:groovy-all:1.8.0-beta-3-SNAPSHOT")
  }

  repositories {
    mavenCentral() 
    mavenRepo urls: "http://snapshots.repository.codehaus.org"
  }
}

task wrapper(type: Wrapper) {
  gradleVersion = '0.9-rc-3'
  jarPath = 'wrapper'
}
<|MERGE_RESOLUTION|>--- conflicted
+++ resolved
@@ -5,31 +5,16 @@
   apply plugin: "idea"
   apply plugin: "eclipse"
 
-<<<<<<< HEAD
-  antDep = "org.apache.ant:ant:1.7.1"
-  asm = "asm:asm:3.2"
-  cglib = "cglib:cglib-nodep:2.2"
-  h2database = "com.h2database:h2:1.2.130"
-  junit = "junit:junit:4.8.1"
-  hamcrest_core = "org.hamcrest:hamcrest-core:1.2"
-  // log4j 1.2.15 would require several excludes
-  // see http://wiki.octonary.com/2009/11/07/excluding-transitive-dependencies-with-gradle/
-  log4j = "log4j:log4j:1.2.14"
-  objenesis = "org.objenesis:objenesis:1.2"  
-  easymock = "org.easymock:easymock:2.5.2"
-  mockito = "org.mockito:mockito-all:1.8.4"
-=======
-  antDep = "org.apache.ant:ant:1.7.1" // use same version as Groovy 1.6
-  asm = "asm:asm:2.2.3" // use same version as Groovy 1.6
+  antDep = "org.apache.ant:ant:1.8.1" // use same version as Groovy 1.8
+  asm = "asm:asm:3.2" // use same version as Groovy 1.8 
   cglib = "cglib:cglib-nodep:2.2"
   h2database = "com.h2database:h2:1.2.147"
   junit = "junit:junit-dep:4.8.2"
   hamcrest_core = "org.hamcrest:hamcrest-core:1.2"
   log4j = "log4j:log4j:1.2.16"
-  objenesis = "org.objenesis:objenesis:1.2" 
+  objenesis = "org.objenesis:objenesis:1.2"  
   easymock = "org.easymock:easymock:3.0"
   mockito = "org.mockito:mockito-all:1.8.5"
->>>>>>> ef431a17
   jmock_junit4 = "org.jmock:jmock-junit4:2.5.1"  
   jmock = "org.jmock:jmock:2.5.1"
 }
