--- conflicted
+++ resolved
@@ -18,11 +18,7 @@
 
 allprojects {
   group = "org.spockframework"
-<<<<<<< HEAD
-  version = "0.6-groovy-1.8-SNAPSHOT"
-=======
-  version = "0.6-groovy-1.7-rc-1"
->>>>>>> bc66d478
+  version = "0.6-groovy-1.8-rc-1"
 
   apply from: profile("common")
 
