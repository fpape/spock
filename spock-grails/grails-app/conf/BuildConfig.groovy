/*
 * Copyright 2009 the original author or authors.
 *
 * Licensed under the Apache License, Version 2.0 (the "License");
 * you may not use this file except in compliance with the License.
 * You may obtain a copy of the License at
 *
 *     http://www.apache.org/licenses/LICENSE-2.0
 *
 * Unless required by applicable law or agreed to in writing, software
 * distributed under the License is distributed on an "AS IS" BASIS,
 * WITHOUT WARRANTIES OR CONDITIONS OF ANY KIND, either express or implied.
 * See the License for the specific language governing permissions and
 * limitations under the License.
 */

grails.project.class.dir = "target/classes"
grails.project.test.class.dir = "target/test-classes"
grails.project.test.reports.dir = "target/test-reports"

grails.project.dependency.resolution = {
  inherits "global" // inherit Grails' default dependencies
  log "warn" // log level of Ivy resolver, either 'error', 'warn', 'info', 'debug' or 'verbose'

  repositories {
    grailsHome()
<<<<<<< HEAD
    grailsCentral()
    mavenLocal()
=======
    mavenLocal() // prefer local, so we pick up spock snapshot as part of whole build
    mavenRepo "http://m2repo.spockframework.org/snapshots"
>>>>>>> 89158cf6
    mavenCentral()
  }
  
  dependencies {
    test('org.spockframework:spock-grails-support:0.6-groovy-1.7') {
      exclude "groovy-all"
    }
  }
}<|MERGE_RESOLUTION|>--- conflicted
+++ resolved
@@ -24,13 +24,9 @@
 
   repositories {
     grailsHome()
-<<<<<<< HEAD
     grailsCentral()
-    mavenLocal()
-=======
     mavenLocal() // prefer local, so we pick up spock snapshot as part of whole build
     mavenRepo "http://m2repo.spockframework.org/snapshots"
->>>>>>> 89158cf6
     mavenCentral()
   }
   
