/*
 * Copyright 2009 the original author or authors.
 *
 * Licensed under the Apache License, Version 2.0 (the "License");
 * you may not use this file except in compliance with the License.
 * You may obtain a copy of the License at
 *
 *     http://www.apache.org/licenses/LICENSE-2.0
 *
 * Unless required by applicable law or agreed to in writing, software
 * distributed under the License is distributed on an "AS IS" BASIS,
 * WITHOUT WARRANTIES OR CONDITIONS OF ANY KIND, either express or implied.
 * See the License for the specific language governing permissions and
 * limitations under the License.
 */

package org.spockframework.compiler;

import java.util.*;

import org.codehaus.groovy.ast.ClassHelper;
import org.codehaus.groovy.ast.expr.*;
import org.codehaus.groovy.ast.stmt.*;
import org.codehaus.groovy.classgen.BytecodeExpression;
import org.codehaus.groovy.syntax.Types;

import org.spockframework.runtime.SpockRuntime;
import org.spockframework.runtime.ValueRecorder;
import org.spockframework.util.*;

// NOTE: currently some conversions reference old expression objects rather than copying them;
// this can potentially lead to aliasing problems (e.g. for Condition.originalExpression)
// background: it was found that transformExpression() cannot be used to copy all expressions
// (some implementations just return original expression); as a consequence, the design goal
// of copying everything was dropped for the time being

// IDEA: record type literals as class objects (since we also record other literals)
// but since a type literal cannot be evaluated, we would have to record class object
// before/after evaluating next/previous expression

/**
 * Rewrites explicit ("assert x > 3") and implicit ("x > 3") condition
 * statements. Replacing the original statement with the rewritten one is up
 * to clients.
 *
 * @author Peter Niederwieser
 */
public class ConditionRewriter extends AbstractExpressionConverter<Expression> {
  private final IRewriteResourceProvider resourceProvider;

  private int recordCount = 0;
  private boolean doNotRecordNextConstant = false;

  private ConditionRewriter(IRewriteResourceProvider resourceProvider) {
    this.resourceProvider = resourceProvider;
  }

  public static Statement rewriteExplicitCondition(AssertStatement stat, IRewriteResourceProvider resourceProvider) {
    if (AstUtil.hasAssertionMessage(stat))
      return rewriteExplicitConditionWithMessage(stat, resourceProvider);

    return new ConditionRewriter(resourceProvider).rewrite(stat, stat.getBooleanExpression(), true);
  }

  private static Statement rewriteExplicitConditionWithMessage(AssertStatement stat,
      IRewriteResourceProvider resourceProvider) {
    Expression condition = stat.getBooleanExpression();
    Expression message = stat.getMessageExpression();

    Statement result =
        new ExpressionStatement(
            new MethodCallExpression(
                new ClassExpression(resourceProvider.getAstNodeCache().SpockRuntime),
                SpockRuntime.VERIFY_CONDITION_WITH_MESSAGE,
                new ArgumentListExpression(
                    Arrays.asList(
                        message,
                        condition,
                        new ConstantExpression(resourceProvider.getSourceText(condition)),
                        new ConstantExpression(condition.getLineNumber()),
                        new ConstantExpression(condition.getColumnNumber())))));

    result.setSourcePosition(stat);
    return result;
  }

  public static Statement rewriteImplicitCondition(ExpressionStatement stat,
      IRewriteResourceProvider resourceProvider) {
    return new ConditionRewriter(resourceProvider).rewrite(stat, stat.getExpression(), false);
  }

  public void visitMethodCallExpression(MethodCallExpression expr) {
    MethodCallExpression conversion =
        new MethodCallExpression(
            expr.isImplicitThis() ?
                expr.getObjectExpression() :
                convert(expr.getObjectExpression()),
            convert(expr.getMethod()),
            convert(expr.getArguments()));

    conversion.setSafe(expr.isSafe());
    conversion.setSpreadSafe(expr.isSpreadSafe());
    conversion.setSourcePosition(expr);
    result = record(conversion);
  }

  // only used for statically imported methods called by their simple name
  public void visitStaticMethodCallExpression(StaticMethodCallExpression expr) {
    StaticMethodCallExpression conversion =
        new StaticMethodCallExpression(
            expr.getOwnerType(),
            recordNa(expr.getMethod()),
            convert(expr.getArguments()));

    conversion.setSourcePosition(expr);
    conversion.setMetaMethod(expr.getMetaMethod());
    result = record(conversion);
  }

  public void visitBytecodeExpression(BytecodeExpression expr) {
    unsupported();
  }

  @SuppressWarnings("unchecked")
  public void visitArgumentlistExpression(ArgumentListExpression expr) {
    ArgumentListExpression conversion =
        new ArgumentListExpression(
            convertAll(expr.getExpressions()));

    conversion.setSourcePosition(expr);
    result = recordNa(conversion);
  }

  public void visitPropertyExpression(PropertyExpression expr) {
    PropertyExpression conversion =
        new PropertyExpression(
            expr.isImplicitThis() ?
                expr.getObjectExpression() :
                convert(expr.getObjectExpression()),
            expr.getProperty(),
            expr.isSafe());

    conversion.setSourcePosition(expr);
    conversion.setSpreadSafe(expr.isSpreadSafe());
    conversion.setStatic(expr.isStatic());
    conversion.setImplicitThis(expr.isImplicitThis());
    result = record(conversion);
  }

  public void visitAttributeExpression(AttributeExpression expr) {
    AttributeExpression conversion =
        new AttributeExpression(
            expr.isImplicitThis() ?
                expr.getObjectExpression() :
                convert(expr.getObjectExpression()),
            expr.getProperty(),
            expr.isSafe());

    conversion.setSourcePosition(expr);
    conversion.setSpreadSafe(expr.isSpreadSafe());
    conversion.setStatic(expr.isStatic());
    conversion.setImplicitThis(expr.isImplicitThis());
    result = record(conversion);
  }

  public void visitFieldExpression(FieldExpression expr) {
    unsupported(); // unused AST node
  }

  public void visitMethodPointerExpression(MethodPointerExpression expr) {
    MethodPointerExpression conversion =
        new MethodPointerExpression(
            convert(expr.getExpression()),
            convert(expr.getMethodName()));

    conversion.setSourcePosition(expr);
    result = record(conversion);
  }

  public void visitVariableExpression(VariableExpression expr) {
    if (expr instanceof OldValueExpression) {
      Expression originalExpr = ((OldValueExpression)expr).getOrginalExpression();
      originalExpr.visit(this); // just to count up recordCount and produce the correct number of N/A values at runtime
      doNotRecordNextConstant = true; // we know Predef.old() has been rewritten to include a dummy as second argument
      result = expr;
      return;
    }

    result = record(expr);
  }

  public void visitDeclarationExpression(DeclarationExpression expr) {
    unsupported(); // not allowed to occur in conditions
  }

  public void visitRegexExpression(RegexExpression expr) {
    unsupported(); // unused AST node
  }

  public void visitBinaryExpression(BinaryExpression expr) {
    BinaryExpression conversion =
        new BinaryExpression(
            Types.ofType(expr.getOperation().getType(), Types.ASSIGNMENT_OPERATOR) ?
                // prevent lvalue from getting turned into record(lvalue), which can no longer be assigned to
                convertAndRecordNa(expr.getLeftExpression()) :
                convert(expr.getLeftExpression()),
            expr.getOperation(),
            convert(expr.getRightExpression()));

    conversion.setSourcePosition(expr);
    result = record(conversion);
  }

  public void visitConstantExpression(ConstantExpression expr) {
    if (doNotRecordNextConstant) {
      doNotRecordNextConstant = false;
      result = expr;
      return;
    }

    result = record(expr);
  }

  public void visitClassExpression(ClassExpression expr) {
    result = expr;
    // ensure this isn't the class part of a class member access where the member has been
    // imported statically and the class is therefore not present in the
    // code; instead of looking through imports, we try to infer this from
    // source position information
    if (!AstUtil.hasPlausibleSourcePosition(expr)) return;
    // because runtime condition parsing only proceeds up to compiler phase
    // CONVERSION, this ClassExpression will be seen as a VariableExpression
    // (e.g. "Type"), or a VariableExpression nested within one or more PropertyExpressions
    // (e.g. "org.Type", "Type.class", "org.Type.class");
    // therefore we have to provide one N/A value for every part of the class name
    String text = resourceProvider.getSourceText(expr);
    // NOTE: remove guessing (text == null) once http://jira.codehaus.org/browse/GROOVY-3552 is fixed
    recordCount += text == null ? 1 : Util.countOccurrences(text, '.') + 1;
  }

  public void visitUnaryMinusExpression(UnaryMinusExpression expr) {
    UnaryMinusExpression conversion =
        new UnaryMinusExpression(
            convert(expr.getExpression()));

    conversion.setSourcePosition(expr);
    result = record(conversion);
  }

  public void visitUnaryPlusExpression(UnaryPlusExpression expr) {
    UnaryPlusExpression conversion =
        new UnaryPlusExpression(
            convert(expr.getExpression()));

    conversion.setSourcePosition(expr);
    result = record(conversion);
  }

  public void visitBitwiseNegationExpression(BitwiseNegationExpression expr) {
    BitwiseNegationExpression conversion =
        new BitwiseNegationExpression(
            convert(expr.getExpression()));

    conversion.setSourcePosition(expr);
    result = record(conversion);
  }

  public void visitCastExpression(CastExpression expr) {
    CastExpression conversion =
        new CastExpression(
            expr.getType(),
            convert(expr.getExpression()),
            expr.isIgnoringAutoboxing());

    conversion.setSourcePosition(expr);
    conversion.setCoerce(expr.isCoerce());
    result = record(conversion);
  }

  public void visitClosureListExpression(ClosureListExpression expr) {
    unsupported(); // cannot occur in assertion
  }

  public void visitNotExpression(NotExpression expr) {
    NotExpression conversion =
        new NotExpression(
            convert(expr.getExpression()));

    conversion.setSourcePosition(expr);
    result = record(conversion);
  }

  @SuppressWarnings("unchecked")
  public void visitListExpression(ListExpression expr) {
    ListExpression conversion =
        new ListExpression(
            convertAll(expr.getExpressions()));

    conversion.setSourcePosition(expr);
    result = record(conversion);
  }

  public void visitRangeExpression(RangeExpression expr) {
    RangeExpression conversion =
        new RangeExpression(
            convert(expr.getFrom()),
            convert(expr.getTo()),
            expr.isInclusive());

    conversion.setSourcePosition(expr);
    result = record(conversion);
  }

  @SuppressWarnings("unchecked")
  public void visitMapExpression(MapExpression expr) {
    MapExpression conversion =
<<<<<<< HEAD
        new MapExpression(
            (List)convertAll(expr.getMapEntryExpressions()));
=======
        expr instanceof NamedArgumentListExpression ?
            new NamedArgumentListExpression(
                convertAll(expr.getMapEntryExpressions())) :
            new MapExpression(
                convertAll(expr.getMapEntryExpressions()));
>>>>>>> 9d8a115a

    conversion.setSourcePosition(expr);
    result = record(conversion);
  }

  public void visitMapEntryExpression(MapEntryExpression expr) {
    MapEntryExpression conversion =
        new MapEntryExpression(
            convert(expr.getKeyExpression()),
            convert(expr.getValueExpression()));

    conversion.setSourcePosition(expr);
    result = recordNa(conversion);
  }

  public void visitConstructorCallExpression(ConstructorCallExpression expr) {
    ConstructorCallExpression conversion =
        new ConstructorCallExpression(
            expr.getType(),
            convert(expr.getArguments()));

    conversion.setSourcePosition(expr);
    result = record(conversion);
  }

  @SuppressWarnings("unchecked")
  public void visitGStringExpression(GStringExpression expr) {
    GStringExpression conversion =
        new GStringExpression(
            expr.getText(),
            expr.getStrings(),
            convertAll(expr.getValues()));

    conversion.setSourcePosition(expr);
    result = record(conversion);
  }

  @SuppressWarnings("unchecked")
  public void visitArrayExpression(ArrayExpression expr) {
    ArrayExpression conversion =
        new ArrayExpression(
            expr.getElementType(),
            convertAll(expr.getExpressions()),
            convertAll(expr.getSizeExpression()));

    conversion.setSourcePosition(expr);
    result = record(conversion);
  }

  public void visitSpreadExpression(SpreadExpression expr) {
    SpreadExpression conversion =
        new SpreadExpression(
            convert(expr.getExpression()));

    conversion.setSourcePosition(expr);
    result = recordNa(conversion);
  }

  public void visitSpreadMapExpression(SpreadMapExpression expr) {
    // to not record the underlying MapExpression twice, we do nothing here
    // see http://jira.codehaus.org/browse/GROOVY-3421
    result = recordNa(expr);
  }

  public void visitTernaryExpression(TernaryExpression expr) {
    TernaryExpression conversion =
        new TernaryExpression(
            convertCompatibly(expr.getBooleanExpression()),
            convert(expr.getTrueExpression()),
            convert(expr.getFalseExpression()));

    conversion.setSourcePosition(expr);
    result = record(conversion);
  }

  public void visitShortTernaryExpression(ElvisOperatorExpression expr) {
    ElvisOperatorExpression conversion =
        new ElvisOperatorExpression(
            convert(expr.getTrueExpression()),
            convert(expr.getFalseExpression()));

    conversion.setSourcePosition(expr);
    result = record(conversion);
  }

  public void visitPrefixExpression(PrefixExpression expr) {
    PrefixExpression conversion =
        new PrefixExpression(
            expr.getOperation(),
            convertAndRecordNa(expr.getExpression()));

    conversion.setSourcePosition(expr);
    result = record(conversion);
  }

  public void visitPostfixExpression(PostfixExpression expr) {
    PostfixExpression conversion =
        new PostfixExpression(
            convertAndRecordNa(expr.getExpression()),
            expr.getOperation());

    conversion.setSourcePosition(expr);
    result = record(conversion);
  }

  public void visitBooleanExpression(BooleanExpression expr) {
    BooleanExpression conversion =
        new BooleanExpression(
            convert(expr.getExpression())
        );

    conversion.setSourcePosition(expr);
    result = recordNa(conversion);
  }

  public void visitClosureExpression(ClosureExpression expr) {
    result = record(expr);
  }

  // used in the following places:
  // - LHS of multi-assignment
  // - wraps NamedArgumentListExpression in constructor call with named args (strange but true)
  @SuppressWarnings("unchecked")
  public void visitTupleExpression(TupleExpression expr) {
    TupleExpression conversion =
        new TupleExpression(
            // prevent each lvalue from getting turned into record(lvalue),
            // which no longer is an lvalue
            convertAllAndRecordNa(expr.getExpressions()));

    conversion.setSourcePosition(expr);
    result = recordNa(conversion);
  }

  private Expression record(Expression expr) {
    return new MethodCallExpression(
        new VariableExpression("__valueRecorder42"),
        ValueRecorder.RECORD,
        new ArgumentListExpression(new ConstantExpression(recordCount++), expr));
  }

  private <T> T recordNa(T expr) {
    recordCount++;
    return expr;
  }

  private Expression convertAndRecordNa(Expression expr) {
    return unrecord(convert(expr));
  }

  private List<Expression> convertAllAndRecordNa(List<Expression> expressions) {
    List<Expression> conversions = new ArrayList<Expression>(expressions.size());
    for (Expression expr : expressions) conversions.add(convertAndRecordNa(expr));
    return conversions;
  }

  @SuppressWarnings("unchecked")
  private <T extends Expression> T convertCompatibly(T expr) {
    Expression conversion = convert(expr);
    Assert.that(expr.getClass().isInstance(conversion));
    return (T)conversion;
  }

  // unrecord(record(expr)) == expr
  // does not change recordCount, resulting in one N/A value at runtime
  private static Expression unrecord(Expression expr) {
    if (!(expr instanceof MethodCallExpression)) return expr;
    MethodCallExpression methodExpr = (MethodCallExpression)expr;
    Expression targetExpr = methodExpr.getObjectExpression();
    if (!(targetExpr instanceof VariableExpression)) return expr;
    VariableExpression var = (VariableExpression)targetExpr;
    if (!var.getName().equals("__valueRecorder42")) return expr;
    if(!methodExpr.getMethodAsString().equals(ValueRecorder.RECORD)) return expr;
    return ((ArgumentListExpression)methodExpr.getArguments()).getExpression(1);
  }

  private Statement rewrite(Statement stat, Expression expr, boolean explicitCondition) {
    Statement result =
        new ExpressionStatement(
            new MethodCallExpression(
                new ClassExpression(resourceProvider.getAstNodeCache().SpockRuntime),
                SpockRuntime.VERIFY_CONDITION,
                new ArgumentListExpression(
                    Arrays.asList(
                        new MethodCallExpression(
                            new VariableExpression("__valueRecorder42"),
                            ValueRecorder.RESET,
                            ArgumentListExpression.EMPTY_ARGUMENTS),
                        convertCondition(expr, explicitCondition),
                        new ConstantExpression(resourceProvider.getSourceText(expr)),
                        new ConstantExpression(expr.getLineNumber()),
                        new ConstantExpression(expr.getColumnNumber())))));

    result.setSourcePosition(stat);
    return result;
  }

  private Expression convertCondition(Expression expr, boolean explicitCondition) {
    if (explicitCondition || !AstUtil.isMethodInvocation(expr))
      return convert(expr);

    if (expr instanceof MethodCallExpression) {
      MethodCallExpression call = (MethodCallExpression)expr;
      if (call.isSpreadSafe()) return convert(call);
      return convertConditionNullAware(call);
    }

    return convertConditionNullAware((StaticMethodCallExpression)expr);
  }

  // foo.bar(arg1, arg2) -> SpockRuntime.nullAwareInvokeMethod(foo, bar, arg1, arg2)
  // (plus the usual condition rewriting, i.e. insertion of ValueRecorder.record(...))
  private Expression convertConditionNullAware(MethodCallExpression expr) {
    List<Expression> args = new ArrayList<Expression>();

    Expression result = new MethodCallExpression(
        new ClassExpression(resourceProvider.getAstNodeCache().SpockRuntime),
        new ConstantExpression(
            expr.isSafe() ? SpockRuntime.NULL_AWARE_INVOKE_METHOD_SAFE : SpockRuntime.NULL_AWARE_INVOKE_METHOD),
        new ArgumentListExpression(args));

    args.add(expr.isImplicitThis() ? expr.getObjectExpression() : convert(expr.getObjectExpression()));
    args.add(convert(expr.getMethod()));
    args.add(new ArrayExpression(ClassHelper.OBJECT_TYPE, recordNa(convertAll(AstUtil.getArguments(expr)))));

    result.setSourcePosition(expr);
    return record(result);
  }

  private Expression convertConditionNullAware(StaticMethodCallExpression expr) {
    List<Expression> args = new ArrayList<Expression>();

    Expression result = new MethodCallExpression(
        new ClassExpression(resourceProvider.getAstNodeCache().SpockRuntime),
        new ConstantExpression(SpockRuntime.NULL_AWARE_INVOKE_METHOD),
        new ArgumentListExpression(args));

    args.add(new ClassExpression(expr.getOwnerType()));
    args.add(recordNa(new ConstantExpression(expr.getMethod())));
    args.add(new ArrayExpression(ClassHelper.OBJECT_TYPE, recordNa(convertAll(AstUtil.getArguments(expr)))));

    result.setSourcePosition(expr);
    return record(result);
  }
}
<|MERGE_RESOLUTION|>--- conflicted
+++ resolved
@@ -1,571 +1,566 @@
-/*
- * Copyright 2009 the original author or authors.
- *
- * Licensed under the Apache License, Version 2.0 (the "License");
- * you may not use this file except in compliance with the License.
- * You may obtain a copy of the License at
- *
- *     http://www.apache.org/licenses/LICENSE-2.0
- *
- * Unless required by applicable law or agreed to in writing, software
- * distributed under the License is distributed on an "AS IS" BASIS,
- * WITHOUT WARRANTIES OR CONDITIONS OF ANY KIND, either express or implied.
- * See the License for the specific language governing permissions and
- * limitations under the License.
- */
-
-package org.spockframework.compiler;
-
-import java.util.*;
-
-import org.codehaus.groovy.ast.ClassHelper;
-import org.codehaus.groovy.ast.expr.*;
-import org.codehaus.groovy.ast.stmt.*;
-import org.codehaus.groovy.classgen.BytecodeExpression;
-import org.codehaus.groovy.syntax.Types;
-
-import org.spockframework.runtime.SpockRuntime;
-import org.spockframework.runtime.ValueRecorder;
-import org.spockframework.util.*;
-
-// NOTE: currently some conversions reference old expression objects rather than copying them;
-// this can potentially lead to aliasing problems (e.g. for Condition.originalExpression)
-// background: it was found that transformExpression() cannot be used to copy all expressions
-// (some implementations just return original expression); as a consequence, the design goal
-// of copying everything was dropped for the time being
-
-// IDEA: record type literals as class objects (since we also record other literals)
-// but since a type literal cannot be evaluated, we would have to record class object
-// before/after evaluating next/previous expression
-
-/**
- * Rewrites explicit ("assert x > 3") and implicit ("x > 3") condition
- * statements. Replacing the original statement with the rewritten one is up
- * to clients.
- *
- * @author Peter Niederwieser
- */
-public class ConditionRewriter extends AbstractExpressionConverter<Expression> {
-  private final IRewriteResourceProvider resourceProvider;
-
-  private int recordCount = 0;
-  private boolean doNotRecordNextConstant = false;
-
-  private ConditionRewriter(IRewriteResourceProvider resourceProvider) {
-    this.resourceProvider = resourceProvider;
-  }
-
-  public static Statement rewriteExplicitCondition(AssertStatement stat, IRewriteResourceProvider resourceProvider) {
-    if (AstUtil.hasAssertionMessage(stat))
-      return rewriteExplicitConditionWithMessage(stat, resourceProvider);
-
-    return new ConditionRewriter(resourceProvider).rewrite(stat, stat.getBooleanExpression(), true);
-  }
-
-  private static Statement rewriteExplicitConditionWithMessage(AssertStatement stat,
-      IRewriteResourceProvider resourceProvider) {
-    Expression condition = stat.getBooleanExpression();
-    Expression message = stat.getMessageExpression();
-
-    Statement result =
-        new ExpressionStatement(
-            new MethodCallExpression(
-                new ClassExpression(resourceProvider.getAstNodeCache().SpockRuntime),
-                SpockRuntime.VERIFY_CONDITION_WITH_MESSAGE,
-                new ArgumentListExpression(
-                    Arrays.asList(
-                        message,
-                        condition,
-                        new ConstantExpression(resourceProvider.getSourceText(condition)),
-                        new ConstantExpression(condition.getLineNumber()),
-                        new ConstantExpression(condition.getColumnNumber())))));
-
-    result.setSourcePosition(stat);
-    return result;
-  }
-
-  public static Statement rewriteImplicitCondition(ExpressionStatement stat,
-      IRewriteResourceProvider resourceProvider) {
-    return new ConditionRewriter(resourceProvider).rewrite(stat, stat.getExpression(), false);
-  }
-
-  public void visitMethodCallExpression(MethodCallExpression expr) {
-    MethodCallExpression conversion =
-        new MethodCallExpression(
-            expr.isImplicitThis() ?
-                expr.getObjectExpression() :
-                convert(expr.getObjectExpression()),
-            convert(expr.getMethod()),
-            convert(expr.getArguments()));
-
-    conversion.setSafe(expr.isSafe());
-    conversion.setSpreadSafe(expr.isSpreadSafe());
-    conversion.setSourcePosition(expr);
-    result = record(conversion);
-  }
-
-  // only used for statically imported methods called by their simple name
-  public void visitStaticMethodCallExpression(StaticMethodCallExpression expr) {
-    StaticMethodCallExpression conversion =
-        new StaticMethodCallExpression(
-            expr.getOwnerType(),
-            recordNa(expr.getMethod()),
-            convert(expr.getArguments()));
-
-    conversion.setSourcePosition(expr);
-    conversion.setMetaMethod(expr.getMetaMethod());
-    result = record(conversion);
-  }
-
-  public void visitBytecodeExpression(BytecodeExpression expr) {
-    unsupported();
-  }
-
-  @SuppressWarnings("unchecked")
-  public void visitArgumentlistExpression(ArgumentListExpression expr) {
-    ArgumentListExpression conversion =
-        new ArgumentListExpression(
-            convertAll(expr.getExpressions()));
-
-    conversion.setSourcePosition(expr);
-    result = recordNa(conversion);
-  }
-
-  public void visitPropertyExpression(PropertyExpression expr) {
-    PropertyExpression conversion =
-        new PropertyExpression(
-            expr.isImplicitThis() ?
-                expr.getObjectExpression() :
-                convert(expr.getObjectExpression()),
-            expr.getProperty(),
-            expr.isSafe());
-
-    conversion.setSourcePosition(expr);
-    conversion.setSpreadSafe(expr.isSpreadSafe());
-    conversion.setStatic(expr.isStatic());
-    conversion.setImplicitThis(expr.isImplicitThis());
-    result = record(conversion);
-  }
-
-  public void visitAttributeExpression(AttributeExpression expr) {
-    AttributeExpression conversion =
-        new AttributeExpression(
-            expr.isImplicitThis() ?
-                expr.getObjectExpression() :
-                convert(expr.getObjectExpression()),
-            expr.getProperty(),
-            expr.isSafe());
-
-    conversion.setSourcePosition(expr);
-    conversion.setSpreadSafe(expr.isSpreadSafe());
-    conversion.setStatic(expr.isStatic());
-    conversion.setImplicitThis(expr.isImplicitThis());
-    result = record(conversion);
-  }
-
-  public void visitFieldExpression(FieldExpression expr) {
-    unsupported(); // unused AST node
-  }
-
-  public void visitMethodPointerExpression(MethodPointerExpression expr) {
-    MethodPointerExpression conversion =
-        new MethodPointerExpression(
-            convert(expr.getExpression()),
-            convert(expr.getMethodName()));
-
-    conversion.setSourcePosition(expr);
-    result = record(conversion);
-  }
-
-  public void visitVariableExpression(VariableExpression expr) {
-    if (expr instanceof OldValueExpression) {
-      Expression originalExpr = ((OldValueExpression)expr).getOrginalExpression();
-      originalExpr.visit(this); // just to count up recordCount and produce the correct number of N/A values at runtime
-      doNotRecordNextConstant = true; // we know Predef.old() has been rewritten to include a dummy as second argument
-      result = expr;
-      return;
-    }
-
-    result = record(expr);
-  }
-
-  public void visitDeclarationExpression(DeclarationExpression expr) {
-    unsupported(); // not allowed to occur in conditions
-  }
-
-  public void visitRegexExpression(RegexExpression expr) {
-    unsupported(); // unused AST node
-  }
-
-  public void visitBinaryExpression(BinaryExpression expr) {
-    BinaryExpression conversion =
-        new BinaryExpression(
-            Types.ofType(expr.getOperation().getType(), Types.ASSIGNMENT_OPERATOR) ?
-                // prevent lvalue from getting turned into record(lvalue), which can no longer be assigned to
-                convertAndRecordNa(expr.getLeftExpression()) :
-                convert(expr.getLeftExpression()),
-            expr.getOperation(),
-            convert(expr.getRightExpression()));
-
-    conversion.setSourcePosition(expr);
-    result = record(conversion);
-  }
-
-  public void visitConstantExpression(ConstantExpression expr) {
-    if (doNotRecordNextConstant) {
-      doNotRecordNextConstant = false;
-      result = expr;
-      return;
-    }
-
-    result = record(expr);
-  }
-
-  public void visitClassExpression(ClassExpression expr) {
-    result = expr;
-    // ensure this isn't the class part of a class member access where the member has been
-    // imported statically and the class is therefore not present in the
-    // code; instead of looking through imports, we try to infer this from
-    // source position information
-    if (!AstUtil.hasPlausibleSourcePosition(expr)) return;
-    // because runtime condition parsing only proceeds up to compiler phase
-    // CONVERSION, this ClassExpression will be seen as a VariableExpression
-    // (e.g. "Type"), or a VariableExpression nested within one or more PropertyExpressions
-    // (e.g. "org.Type", "Type.class", "org.Type.class");
-    // therefore we have to provide one N/A value for every part of the class name
-    String text = resourceProvider.getSourceText(expr);
-    // NOTE: remove guessing (text == null) once http://jira.codehaus.org/browse/GROOVY-3552 is fixed
-    recordCount += text == null ? 1 : Util.countOccurrences(text, '.') + 1;
-  }
-
-  public void visitUnaryMinusExpression(UnaryMinusExpression expr) {
-    UnaryMinusExpression conversion =
-        new UnaryMinusExpression(
-            convert(expr.getExpression()));
-
-    conversion.setSourcePosition(expr);
-    result = record(conversion);
-  }
-
-  public void visitUnaryPlusExpression(UnaryPlusExpression expr) {
-    UnaryPlusExpression conversion =
-        new UnaryPlusExpression(
-            convert(expr.getExpression()));
-
-    conversion.setSourcePosition(expr);
-    result = record(conversion);
-  }
-
-  public void visitBitwiseNegationExpression(BitwiseNegationExpression expr) {
-    BitwiseNegationExpression conversion =
-        new BitwiseNegationExpression(
-            convert(expr.getExpression()));
-
-    conversion.setSourcePosition(expr);
-    result = record(conversion);
-  }
-
-  public void visitCastExpression(CastExpression expr) {
-    CastExpression conversion =
-        new CastExpression(
-            expr.getType(),
-            convert(expr.getExpression()),
-            expr.isIgnoringAutoboxing());
-
-    conversion.setSourcePosition(expr);
-    conversion.setCoerce(expr.isCoerce());
-    result = record(conversion);
-  }
-
-  public void visitClosureListExpression(ClosureListExpression expr) {
-    unsupported(); // cannot occur in assertion
-  }
-
-  public void visitNotExpression(NotExpression expr) {
-    NotExpression conversion =
-        new NotExpression(
-            convert(expr.getExpression()));
-
-    conversion.setSourcePosition(expr);
-    result = record(conversion);
-  }
-
-  @SuppressWarnings("unchecked")
-  public void visitListExpression(ListExpression expr) {
-    ListExpression conversion =
-        new ListExpression(
-            convertAll(expr.getExpressions()));
-
-    conversion.setSourcePosition(expr);
-    result = record(conversion);
-  }
-
-  public void visitRangeExpression(RangeExpression expr) {
-    RangeExpression conversion =
-        new RangeExpression(
-            convert(expr.getFrom()),
-            convert(expr.getTo()),
-            expr.isInclusive());
-
-    conversion.setSourcePosition(expr);
-    result = record(conversion);
-  }
-
-  @SuppressWarnings("unchecked")
-  public void visitMapExpression(MapExpression expr) {
-    MapExpression conversion =
-<<<<<<< HEAD
-        new MapExpression(
-            (List)convertAll(expr.getMapEntryExpressions()));
-=======
-        expr instanceof NamedArgumentListExpression ?
-            new NamedArgumentListExpression(
-                convertAll(expr.getMapEntryExpressions())) :
-            new MapExpression(
-                convertAll(expr.getMapEntryExpressions()));
->>>>>>> 9d8a115a
-
-    conversion.setSourcePosition(expr);
-    result = record(conversion);
-  }
-
-  public void visitMapEntryExpression(MapEntryExpression expr) {
-    MapEntryExpression conversion =
-        new MapEntryExpression(
-            convert(expr.getKeyExpression()),
-            convert(expr.getValueExpression()));
-
-    conversion.setSourcePosition(expr);
-    result = recordNa(conversion);
-  }
-
-  public void visitConstructorCallExpression(ConstructorCallExpression expr) {
-    ConstructorCallExpression conversion =
-        new ConstructorCallExpression(
-            expr.getType(),
-            convert(expr.getArguments()));
-
-    conversion.setSourcePosition(expr);
-    result = record(conversion);
-  }
-
-  @SuppressWarnings("unchecked")
-  public void visitGStringExpression(GStringExpression expr) {
-    GStringExpression conversion =
-        new GStringExpression(
-            expr.getText(),
-            expr.getStrings(),
-            convertAll(expr.getValues()));
-
-    conversion.setSourcePosition(expr);
-    result = record(conversion);
-  }
-
-  @SuppressWarnings("unchecked")
-  public void visitArrayExpression(ArrayExpression expr) {
-    ArrayExpression conversion =
-        new ArrayExpression(
-            expr.getElementType(),
-            convertAll(expr.getExpressions()),
-            convertAll(expr.getSizeExpression()));
-
-    conversion.setSourcePosition(expr);
-    result = record(conversion);
-  }
-
-  public void visitSpreadExpression(SpreadExpression expr) {
-    SpreadExpression conversion =
-        new SpreadExpression(
-            convert(expr.getExpression()));
-
-    conversion.setSourcePosition(expr);
-    result = recordNa(conversion);
-  }
-
-  public void visitSpreadMapExpression(SpreadMapExpression expr) {
-    // to not record the underlying MapExpression twice, we do nothing here
-    // see http://jira.codehaus.org/browse/GROOVY-3421
-    result = recordNa(expr);
-  }
-
-  public void visitTernaryExpression(TernaryExpression expr) {
-    TernaryExpression conversion =
-        new TernaryExpression(
-            convertCompatibly(expr.getBooleanExpression()),
-            convert(expr.getTrueExpression()),
-            convert(expr.getFalseExpression()));
-
-    conversion.setSourcePosition(expr);
-    result = record(conversion);
-  }
-
-  public void visitShortTernaryExpression(ElvisOperatorExpression expr) {
-    ElvisOperatorExpression conversion =
-        new ElvisOperatorExpression(
-            convert(expr.getTrueExpression()),
-            convert(expr.getFalseExpression()));
-
-    conversion.setSourcePosition(expr);
-    result = record(conversion);
-  }
-
-  public void visitPrefixExpression(PrefixExpression expr) {
-    PrefixExpression conversion =
-        new PrefixExpression(
-            expr.getOperation(),
-            convertAndRecordNa(expr.getExpression()));
-
-    conversion.setSourcePosition(expr);
-    result = record(conversion);
-  }
-
-  public void visitPostfixExpression(PostfixExpression expr) {
-    PostfixExpression conversion =
-        new PostfixExpression(
-            convertAndRecordNa(expr.getExpression()),
-            expr.getOperation());
-
-    conversion.setSourcePosition(expr);
-    result = record(conversion);
-  }
-
-  public void visitBooleanExpression(BooleanExpression expr) {
-    BooleanExpression conversion =
-        new BooleanExpression(
-            convert(expr.getExpression())
-        );
-
-    conversion.setSourcePosition(expr);
-    result = recordNa(conversion);
-  }
-
-  public void visitClosureExpression(ClosureExpression expr) {
-    result = record(expr);
-  }
-
-  // used in the following places:
-  // - LHS of multi-assignment
-  // - wraps NamedArgumentListExpression in constructor call with named args (strange but true)
-  @SuppressWarnings("unchecked")
-  public void visitTupleExpression(TupleExpression expr) {
-    TupleExpression conversion =
-        new TupleExpression(
-            // prevent each lvalue from getting turned into record(lvalue),
-            // which no longer is an lvalue
-            convertAllAndRecordNa(expr.getExpressions()));
-
-    conversion.setSourcePosition(expr);
-    result = recordNa(conversion);
-  }
-
-  private Expression record(Expression expr) {
-    return new MethodCallExpression(
-        new VariableExpression("__valueRecorder42"),
-        ValueRecorder.RECORD,
-        new ArgumentListExpression(new ConstantExpression(recordCount++), expr));
-  }
-
-  private <T> T recordNa(T expr) {
-    recordCount++;
-    return expr;
-  }
-
-  private Expression convertAndRecordNa(Expression expr) {
-    return unrecord(convert(expr));
-  }
-
-  private List<Expression> convertAllAndRecordNa(List<Expression> expressions) {
-    List<Expression> conversions = new ArrayList<Expression>(expressions.size());
-    for (Expression expr : expressions) conversions.add(convertAndRecordNa(expr));
-    return conversions;
-  }
-
-  @SuppressWarnings("unchecked")
-  private <T extends Expression> T convertCompatibly(T expr) {
-    Expression conversion = convert(expr);
-    Assert.that(expr.getClass().isInstance(conversion));
-    return (T)conversion;
-  }
-
-  // unrecord(record(expr)) == expr
-  // does not change recordCount, resulting in one N/A value at runtime
-  private static Expression unrecord(Expression expr) {
-    if (!(expr instanceof MethodCallExpression)) return expr;
-    MethodCallExpression methodExpr = (MethodCallExpression)expr;
-    Expression targetExpr = methodExpr.getObjectExpression();
-    if (!(targetExpr instanceof VariableExpression)) return expr;
-    VariableExpression var = (VariableExpression)targetExpr;
-    if (!var.getName().equals("__valueRecorder42")) return expr;
-    if(!methodExpr.getMethodAsString().equals(ValueRecorder.RECORD)) return expr;
-    return ((ArgumentListExpression)methodExpr.getArguments()).getExpression(1);
-  }
-
-  private Statement rewrite(Statement stat, Expression expr, boolean explicitCondition) {
-    Statement result =
-        new ExpressionStatement(
-            new MethodCallExpression(
-                new ClassExpression(resourceProvider.getAstNodeCache().SpockRuntime),
-                SpockRuntime.VERIFY_CONDITION,
-                new ArgumentListExpression(
-                    Arrays.asList(
-                        new MethodCallExpression(
-                            new VariableExpression("__valueRecorder42"),
-                            ValueRecorder.RESET,
-                            ArgumentListExpression.EMPTY_ARGUMENTS),
-                        convertCondition(expr, explicitCondition),
-                        new ConstantExpression(resourceProvider.getSourceText(expr)),
-                        new ConstantExpression(expr.getLineNumber()),
-                        new ConstantExpression(expr.getColumnNumber())))));
-
-    result.setSourcePosition(stat);
-    return result;
-  }
-
-  private Expression convertCondition(Expression expr, boolean explicitCondition) {
-    if (explicitCondition || !AstUtil.isMethodInvocation(expr))
-      return convert(expr);
-
-    if (expr instanceof MethodCallExpression) {
-      MethodCallExpression call = (MethodCallExpression)expr;
-      if (call.isSpreadSafe()) return convert(call);
-      return convertConditionNullAware(call);
-    }
-
-    return convertConditionNullAware((StaticMethodCallExpression)expr);
-  }
-
-  // foo.bar(arg1, arg2) -> SpockRuntime.nullAwareInvokeMethod(foo, bar, arg1, arg2)
-  // (plus the usual condition rewriting, i.e. insertion of ValueRecorder.record(...))
-  private Expression convertConditionNullAware(MethodCallExpression expr) {
-    List<Expression> args = new ArrayList<Expression>();
-
-    Expression result = new MethodCallExpression(
-        new ClassExpression(resourceProvider.getAstNodeCache().SpockRuntime),
-        new ConstantExpression(
-            expr.isSafe() ? SpockRuntime.NULL_AWARE_INVOKE_METHOD_SAFE : SpockRuntime.NULL_AWARE_INVOKE_METHOD),
-        new ArgumentListExpression(args));
-
-    args.add(expr.isImplicitThis() ? expr.getObjectExpression() : convert(expr.getObjectExpression()));
-    args.add(convert(expr.getMethod()));
-    args.add(new ArrayExpression(ClassHelper.OBJECT_TYPE, recordNa(convertAll(AstUtil.getArguments(expr)))));
-
-    result.setSourcePosition(expr);
-    return record(result);
-  }
-
-  private Expression convertConditionNullAware(StaticMethodCallExpression expr) {
-    List<Expression> args = new ArrayList<Expression>();
-
-    Expression result = new MethodCallExpression(
-        new ClassExpression(resourceProvider.getAstNodeCache().SpockRuntime),
-        new ConstantExpression(SpockRuntime.NULL_AWARE_INVOKE_METHOD),
-        new ArgumentListExpression(args));
-
-    args.add(new ClassExpression(expr.getOwnerType()));
-    args.add(recordNa(new ConstantExpression(expr.getMethod())));
-    args.add(new ArrayExpression(ClassHelper.OBJECT_TYPE, recordNa(convertAll(AstUtil.getArguments(expr)))));
-
-    result.setSourcePosition(expr);
-    return record(result);
-  }
-}
+/*
+ * Copyright 2009 the original author or authors.
+ *
+ * Licensed under the Apache License, Version 2.0 (the "License");
+ * you may not use this file except in compliance with the License.
+ * You may obtain a copy of the License at
+ *
+ *     http://www.apache.org/licenses/LICENSE-2.0
+ *
+ * Unless required by applicable law or agreed to in writing, software
+ * distributed under the License is distributed on an "AS IS" BASIS,
+ * WITHOUT WARRANTIES OR CONDITIONS OF ANY KIND, either express or implied.
+ * See the License for the specific language governing permissions and
+ * limitations under the License.
+ */
+
+package org.spockframework.compiler;
+
+import java.util.*;
+
+import org.codehaus.groovy.ast.ClassHelper;
+import org.codehaus.groovy.ast.expr.*;
+import org.codehaus.groovy.ast.stmt.*;
+import org.codehaus.groovy.classgen.BytecodeExpression;
+import org.codehaus.groovy.syntax.Types;
+
+import org.spockframework.runtime.SpockRuntime;
+import org.spockframework.runtime.ValueRecorder;
+import org.spockframework.util.*;
+
+// NOTE: currently some conversions reference old expression objects rather than copying them;
+// this can potentially lead to aliasing problems (e.g. for Condition.originalExpression)
+// background: it was found that transformExpression() cannot be used to copy all expressions
+// (some implementations just return original expression); as a consequence, the design goal
+// of copying everything was dropped for the time being
+
+// IDEA: record type literals as class objects (since we also record other literals)
+// but since a type literal cannot be evaluated, we would have to record class object
+// before/after evaluating next/previous expression
+
+/**
+ * Rewrites explicit ("assert x > 3") and implicit ("x > 3") condition
+ * statements. Replacing the original statement with the rewritten one is up
+ * to clients.
+ *
+ * @author Peter Niederwieser
+ */
+public class ConditionRewriter extends AbstractExpressionConverter<Expression> {
+  private final IRewriteResourceProvider resourceProvider;
+
+  private int recordCount = 0;
+  private boolean doNotRecordNextConstant = false;
+
+  private ConditionRewriter(IRewriteResourceProvider resourceProvider) {
+    this.resourceProvider = resourceProvider;
+  }
+
+  public static Statement rewriteExplicitCondition(AssertStatement stat, IRewriteResourceProvider resourceProvider) {
+    if (AstUtil.hasAssertionMessage(stat))
+      return rewriteExplicitConditionWithMessage(stat, resourceProvider);
+
+    return new ConditionRewriter(resourceProvider).rewrite(stat, stat.getBooleanExpression(), true);
+  }
+
+  private static Statement rewriteExplicitConditionWithMessage(AssertStatement stat,
+      IRewriteResourceProvider resourceProvider) {
+    Expression condition = stat.getBooleanExpression();
+    Expression message = stat.getMessageExpression();
+
+    Statement result =
+        new ExpressionStatement(
+            new MethodCallExpression(
+                new ClassExpression(resourceProvider.getAstNodeCache().SpockRuntime),
+                SpockRuntime.VERIFY_CONDITION_WITH_MESSAGE,
+                new ArgumentListExpression(
+                    Arrays.asList(
+                        message,
+                        condition,
+                        new ConstantExpression(resourceProvider.getSourceText(condition)),
+                        new ConstantExpression(condition.getLineNumber()),
+                        new ConstantExpression(condition.getColumnNumber())))));
+
+    result.setSourcePosition(stat);
+    return result;
+  }
+
+  public static Statement rewriteImplicitCondition(ExpressionStatement stat,
+      IRewriteResourceProvider resourceProvider) {
+    return new ConditionRewriter(resourceProvider).rewrite(stat, stat.getExpression(), false);
+  }
+
+  public void visitMethodCallExpression(MethodCallExpression expr) {
+    MethodCallExpression conversion =
+        new MethodCallExpression(
+            expr.isImplicitThis() ?
+                expr.getObjectExpression() :
+                convert(expr.getObjectExpression()),
+            convert(expr.getMethod()),
+            convert(expr.getArguments()));
+
+    conversion.setSafe(expr.isSafe());
+    conversion.setSpreadSafe(expr.isSpreadSafe());
+    conversion.setSourcePosition(expr);
+    result = record(conversion);
+  }
+
+  // only used for statically imported methods called by their simple name
+  public void visitStaticMethodCallExpression(StaticMethodCallExpression expr) {
+    StaticMethodCallExpression conversion =
+        new StaticMethodCallExpression(
+            expr.getOwnerType(),
+            recordNa(expr.getMethod()),
+            convert(expr.getArguments()));
+
+    conversion.setSourcePosition(expr);
+    conversion.setMetaMethod(expr.getMetaMethod());
+    result = record(conversion);
+  }
+
+  public void visitBytecodeExpression(BytecodeExpression expr) {
+    unsupported();
+  }
+
+  @SuppressWarnings("unchecked")
+  public void visitArgumentlistExpression(ArgumentListExpression expr) {
+    ArgumentListExpression conversion =
+        new ArgumentListExpression(
+            convertAll(expr.getExpressions()));
+
+    conversion.setSourcePosition(expr);
+    result = recordNa(conversion);
+  }
+
+  public void visitPropertyExpression(PropertyExpression expr) {
+    PropertyExpression conversion =
+        new PropertyExpression(
+            expr.isImplicitThis() ?
+                expr.getObjectExpression() :
+                convert(expr.getObjectExpression()),
+            expr.getProperty(),
+            expr.isSafe());
+
+    conversion.setSourcePosition(expr);
+    conversion.setSpreadSafe(expr.isSpreadSafe());
+    conversion.setStatic(expr.isStatic());
+    conversion.setImplicitThis(expr.isImplicitThis());
+    result = record(conversion);
+  }
+
+  public void visitAttributeExpression(AttributeExpression expr) {
+    AttributeExpression conversion =
+        new AttributeExpression(
+            expr.isImplicitThis() ?
+                expr.getObjectExpression() :
+                convert(expr.getObjectExpression()),
+            expr.getProperty(),
+            expr.isSafe());
+
+    conversion.setSourcePosition(expr);
+    conversion.setSpreadSafe(expr.isSpreadSafe());
+    conversion.setStatic(expr.isStatic());
+    conversion.setImplicitThis(expr.isImplicitThis());
+    result = record(conversion);
+  }
+
+  public void visitFieldExpression(FieldExpression expr) {
+    unsupported(); // unused AST node
+  }
+
+  public void visitMethodPointerExpression(MethodPointerExpression expr) {
+    MethodPointerExpression conversion =
+        new MethodPointerExpression(
+            convert(expr.getExpression()),
+            convert(expr.getMethodName()));
+
+    conversion.setSourcePosition(expr);
+    result = record(conversion);
+  }
+
+  public void visitVariableExpression(VariableExpression expr) {
+    if (expr instanceof OldValueExpression) {
+      Expression originalExpr = ((OldValueExpression)expr).getOrginalExpression();
+      originalExpr.visit(this); // just to count up recordCount and produce the correct number of N/A values at runtime
+      doNotRecordNextConstant = true; // we know Predef.old() has been rewritten to include a dummy as second argument
+      result = expr;
+      return;
+    }
+
+    result = record(expr);
+  }
+
+  public void visitDeclarationExpression(DeclarationExpression expr) {
+    unsupported(); // not allowed to occur in conditions
+  }
+
+  public void visitRegexExpression(RegexExpression expr) {
+    unsupported(); // unused AST node
+  }
+
+  public void visitBinaryExpression(BinaryExpression expr) {
+    BinaryExpression conversion =
+        new BinaryExpression(
+            Types.ofType(expr.getOperation().getType(), Types.ASSIGNMENT_OPERATOR) ?
+                // prevent lvalue from getting turned into record(lvalue), which can no longer be assigned to
+                convertAndRecordNa(expr.getLeftExpression()) :
+                convert(expr.getLeftExpression()),
+            expr.getOperation(),
+            convert(expr.getRightExpression()));
+
+    conversion.setSourcePosition(expr);
+    result = record(conversion);
+  }
+
+  public void visitConstantExpression(ConstantExpression expr) {
+    if (doNotRecordNextConstant) {
+      doNotRecordNextConstant = false;
+      result = expr;
+      return;
+    }
+
+    result = record(expr);
+  }
+
+  public void visitClassExpression(ClassExpression expr) {
+    result = expr;
+    // ensure this isn't the class part of a class member access where the member has been
+    // imported statically and the class is therefore not present in the
+    // code; instead of looking through imports, we try to infer this from
+    // source position information
+    if (!AstUtil.hasPlausibleSourcePosition(expr)) return;
+    // because runtime condition parsing only proceeds up to compiler phase
+    // CONVERSION, this ClassExpression will be seen as a VariableExpression
+    // (e.g. "Type"), or a VariableExpression nested within one or more PropertyExpressions
+    // (e.g. "org.Type", "Type.class", "org.Type.class");
+    // therefore we have to provide one N/A value for every part of the class name
+    String text = resourceProvider.getSourceText(expr);
+    // NOTE: remove guessing (text == null) once http://jira.codehaus.org/browse/GROOVY-3552 is fixed
+    recordCount += text == null ? 1 : Util.countOccurrences(text, '.') + 1;
+  }
+
+  public void visitUnaryMinusExpression(UnaryMinusExpression expr) {
+    UnaryMinusExpression conversion =
+        new UnaryMinusExpression(
+            convert(expr.getExpression()));
+
+    conversion.setSourcePosition(expr);
+    result = record(conversion);
+  }
+
+  public void visitUnaryPlusExpression(UnaryPlusExpression expr) {
+    UnaryPlusExpression conversion =
+        new UnaryPlusExpression(
+            convert(expr.getExpression()));
+
+    conversion.setSourcePosition(expr);
+    result = record(conversion);
+  }
+
+  public void visitBitwiseNegationExpression(BitwiseNegationExpression expr) {
+    BitwiseNegationExpression conversion =
+        new BitwiseNegationExpression(
+            convert(expr.getExpression()));
+
+    conversion.setSourcePosition(expr);
+    result = record(conversion);
+  }
+
+  public void visitCastExpression(CastExpression expr) {
+    CastExpression conversion =
+        new CastExpression(
+            expr.getType(),
+            convert(expr.getExpression()),
+            expr.isIgnoringAutoboxing());
+
+    conversion.setSourcePosition(expr);
+    conversion.setCoerce(expr.isCoerce());
+    result = record(conversion);
+  }
+
+  public void visitClosureListExpression(ClosureListExpression expr) {
+    unsupported(); // cannot occur in assertion
+  }
+
+  public void visitNotExpression(NotExpression expr) {
+    NotExpression conversion =
+        new NotExpression(
+            convert(expr.getExpression()));
+
+    conversion.setSourcePosition(expr);
+    result = record(conversion);
+  }
+
+  @SuppressWarnings("unchecked")
+  public void visitListExpression(ListExpression expr) {
+    ListExpression conversion =
+        new ListExpression(
+            convertAll(expr.getExpressions()));
+
+    conversion.setSourcePosition(expr);
+    result = record(conversion);
+  }
+
+  public void visitRangeExpression(RangeExpression expr) {
+    RangeExpression conversion =
+        new RangeExpression(
+            convert(expr.getFrom()),
+            convert(expr.getTo()),
+            expr.isInclusive());
+
+    conversion.setSourcePosition(expr);
+    result = record(conversion);
+  }
+
+  @SuppressWarnings("unchecked")
+  public void visitMapExpression(MapExpression expr) {
+    MapExpression conversion =
+        expr instanceof NamedArgumentListExpression ?
+            new NamedArgumentListExpression(
+                (List) convertAll(expr.getMapEntryExpressions())) :
+            new MapExpression(
+                (List) convertAll(expr.getMapEntryExpressions()));
+
+    conversion.setSourcePosition(expr);
+    result = record(conversion);
+  }
+
+  public void visitMapEntryExpression(MapEntryExpression expr) {
+    MapEntryExpression conversion =
+        new MapEntryExpression(
+            convert(expr.getKeyExpression()),
+            convert(expr.getValueExpression()));
+
+    conversion.setSourcePosition(expr);
+    result = recordNa(conversion);
+  }
+
+  public void visitConstructorCallExpression(ConstructorCallExpression expr) {
+    ConstructorCallExpression conversion =
+        new ConstructorCallExpression(
+            expr.getType(),
+            convert(expr.getArguments()));
+
+    conversion.setSourcePosition(expr);
+    result = record(conversion);
+  }
+
+  @SuppressWarnings("unchecked")
+  public void visitGStringExpression(GStringExpression expr) {
+    GStringExpression conversion =
+        new GStringExpression(
+            expr.getText(),
+            expr.getStrings(),
+            convertAll(expr.getValues()));
+
+    conversion.setSourcePosition(expr);
+    result = record(conversion);
+  }
+
+  @SuppressWarnings("unchecked")
+  public void visitArrayExpression(ArrayExpression expr) {
+    ArrayExpression conversion =
+        new ArrayExpression(
+            expr.getElementType(),
+            convertAll(expr.getExpressions()),
+            convertAll(expr.getSizeExpression()));
+
+    conversion.setSourcePosition(expr);
+    result = record(conversion);
+  }
+
+  public void visitSpreadExpression(SpreadExpression expr) {
+    SpreadExpression conversion =
+        new SpreadExpression(
+            convert(expr.getExpression()));
+
+    conversion.setSourcePosition(expr);
+    result = recordNa(conversion);
+  }
+
+  public void visitSpreadMapExpression(SpreadMapExpression expr) {
+    // to not record the underlying MapExpression twice, we do nothing here
+    // see http://jira.codehaus.org/browse/GROOVY-3421
+    result = recordNa(expr);
+  }
+
+  public void visitTernaryExpression(TernaryExpression expr) {
+    TernaryExpression conversion =
+        new TernaryExpression(
+            convertCompatibly(expr.getBooleanExpression()),
+            convert(expr.getTrueExpression()),
+            convert(expr.getFalseExpression()));
+
+    conversion.setSourcePosition(expr);
+    result = record(conversion);
+  }
+
+  public void visitShortTernaryExpression(ElvisOperatorExpression expr) {
+    ElvisOperatorExpression conversion =
+        new ElvisOperatorExpression(
+            convert(expr.getTrueExpression()),
+            convert(expr.getFalseExpression()));
+
+    conversion.setSourcePosition(expr);
+    result = record(conversion);
+  }
+
+  public void visitPrefixExpression(PrefixExpression expr) {
+    PrefixExpression conversion =
+        new PrefixExpression(
+            expr.getOperation(),
+            convertAndRecordNa(expr.getExpression()));
+
+    conversion.setSourcePosition(expr);
+    result = record(conversion);
+  }
+
+  public void visitPostfixExpression(PostfixExpression expr) {
+    PostfixExpression conversion =
+        new PostfixExpression(
+            convertAndRecordNa(expr.getExpression()),
+            expr.getOperation());
+
+    conversion.setSourcePosition(expr);
+    result = record(conversion);
+  }
+
+  public void visitBooleanExpression(BooleanExpression expr) {
+    BooleanExpression conversion =
+        new BooleanExpression(
+            convert(expr.getExpression())
+        );
+
+    conversion.setSourcePosition(expr);
+    result = recordNa(conversion);
+  }
+
+  public void visitClosureExpression(ClosureExpression expr) {
+    result = record(expr);
+  }
+
+  // used in the following places:
+  // - LHS of multi-assignment
+  // - wraps NamedArgumentListExpression in constructor call with named args (strange but true)
+  @SuppressWarnings("unchecked")
+  public void visitTupleExpression(TupleExpression expr) {
+    TupleExpression conversion =
+        new TupleExpression(
+            // prevent each lvalue from getting turned into record(lvalue),
+            // which no longer is an lvalue
+            convertAllAndRecordNa(expr.getExpressions()));
+
+    conversion.setSourcePosition(expr);
+    result = recordNa(conversion);
+  }
+
+  private Expression record(Expression expr) {
+    return new MethodCallExpression(
+        new VariableExpression("__valueRecorder42"),
+        ValueRecorder.RECORD,
+        new ArgumentListExpression(new ConstantExpression(recordCount++), expr));
+  }
+
+  private <T> T recordNa(T expr) {
+    recordCount++;
+    return expr;
+  }
+
+  private Expression convertAndRecordNa(Expression expr) {
+    return unrecord(convert(expr));
+  }
+
+  private List<Expression> convertAllAndRecordNa(List<Expression> expressions) {
+    List<Expression> conversions = new ArrayList<Expression>(expressions.size());
+    for (Expression expr : expressions) conversions.add(convertAndRecordNa(expr));
+    return conversions;
+  }
+
+  @SuppressWarnings("unchecked")
+  private <T extends Expression> T convertCompatibly(T expr) {
+    Expression conversion = convert(expr);
+    Assert.that(expr.getClass().isInstance(conversion));
+    return (T)conversion;
+  }
+
+  // unrecord(record(expr)) == expr
+  // does not change recordCount, resulting in one N/A value at runtime
+  private static Expression unrecord(Expression expr) {
+    if (!(expr instanceof MethodCallExpression)) return expr;
+    MethodCallExpression methodExpr = (MethodCallExpression)expr;
+    Expression targetExpr = methodExpr.getObjectExpression();
+    if (!(targetExpr instanceof VariableExpression)) return expr;
+    VariableExpression var = (VariableExpression)targetExpr;
+    if (!var.getName().equals("__valueRecorder42")) return expr;
+    if(!methodExpr.getMethodAsString().equals(ValueRecorder.RECORD)) return expr;
+    return ((ArgumentListExpression)methodExpr.getArguments()).getExpression(1);
+  }
+
+  private Statement rewrite(Statement stat, Expression expr, boolean explicitCondition) {
+    Statement result =
+        new ExpressionStatement(
+            new MethodCallExpression(
+                new ClassExpression(resourceProvider.getAstNodeCache().SpockRuntime),
+                SpockRuntime.VERIFY_CONDITION,
+                new ArgumentListExpression(
+                    Arrays.asList(
+                        new MethodCallExpression(
+                            new VariableExpression("__valueRecorder42"),
+                            ValueRecorder.RESET,
+                            ArgumentListExpression.EMPTY_ARGUMENTS),
+                        convertCondition(expr, explicitCondition),
+                        new ConstantExpression(resourceProvider.getSourceText(expr)),
+                        new ConstantExpression(expr.getLineNumber()),
+                        new ConstantExpression(expr.getColumnNumber())))));
+
+    result.setSourcePosition(stat);
+    return result;
+  }
+
+  private Expression convertCondition(Expression expr, boolean explicitCondition) {
+    if (explicitCondition || !AstUtil.isMethodInvocation(expr))
+      return convert(expr);
+
+    if (expr instanceof MethodCallExpression) {
+      MethodCallExpression call = (MethodCallExpression)expr;
+      if (call.isSpreadSafe()) return convert(call);
+      return convertConditionNullAware(call);
+    }
+
+    return convertConditionNullAware((StaticMethodCallExpression)expr);
+  }
+
+  // foo.bar(arg1, arg2) -> SpockRuntime.nullAwareInvokeMethod(foo, bar, arg1, arg2)
+  // (plus the usual condition rewriting, i.e. insertion of ValueRecorder.record(...))
+  private Expression convertConditionNullAware(MethodCallExpression expr) {
+    List<Expression> args = new ArrayList<Expression>();
+
+    Expression result = new MethodCallExpression(
+        new ClassExpression(resourceProvider.getAstNodeCache().SpockRuntime),
+        new ConstantExpression(
+            expr.isSafe() ? SpockRuntime.NULL_AWARE_INVOKE_METHOD_SAFE : SpockRuntime.NULL_AWARE_INVOKE_METHOD),
+        new ArgumentListExpression(args));
+
+    args.add(expr.isImplicitThis() ? expr.getObjectExpression() : convert(expr.getObjectExpression()));
+    args.add(convert(expr.getMethod()));
+    args.add(new ArrayExpression(ClassHelper.OBJECT_TYPE, recordNa(convertAll(AstUtil.getArguments(expr)))));
+
+    result.setSourcePosition(expr);
+    return record(result);
+  }
+
+  private Expression convertConditionNullAware(StaticMethodCallExpression expr) {
+    List<Expression> args = new ArrayList<Expression>();
+
+    Expression result = new MethodCallExpression(
+        new ClassExpression(resourceProvider.getAstNodeCache().SpockRuntime),
+        new ConstantExpression(SpockRuntime.NULL_AWARE_INVOKE_METHOD),
+        new ArgumentListExpression(args));
+
+    args.add(new ClassExpression(expr.getOwnerType()));
+    args.add(recordNa(new ConstantExpression(expr.getMethod())));
+    args.add(new ArrayExpression(ClassHelper.OBJECT_TYPE, recordNa(convertAll(AstUtil.getArguments(expr)))));
+
+    result.setSourcePosition(expr);
+    return record(result);
+  }
+}