--- conflicted
+++ resolved
@@ -17,15 +17,9 @@
 package org.spockframework.util;
 
 public class SpockReleaseInfo {
-<<<<<<< HEAD
-  private static final VersionNumber spockVersion = VersionNumber.parse("0.5-groovy-1.8-SNAPSHOT");
+  private static final VersionNumber spockVersion = VersionNumber.parse("0.5-groovy-1.8");
   private static final VersionNumber minGroovyVersion = VersionNumber.parse("1.8.0");
   private static final VersionNumber maxGroovyVersion = VersionNumber.parse("1.8.99");
-=======
-  private static final VersionNumber spockVersion = VersionNumber.parse("0.5-groovy-1.6");
-  private static final VersionNumber minGroovyVersion = VersionNumber.parse("1.6.1");
-  private static final VersionNumber maxGroovyVersion = VersionNumber.parse("1.6.99");
->>>>>>> 240918a1
 
   public static VersionNumber getVersion() {
     return spockVersion;
