--- conflicted
+++ resolved
@@ -29,11 +29,7 @@
 @Retention(RetentionPolicy.RUNTIME)
 @Target({ElementType.TYPE, ElementType.METHOD})
 public @interface Unroll {
-<<<<<<< HEAD
   // to ensure best possible tool support, we use the same default naming
   // scheme as Junit's @Parameterized
   Class<? extends Closure> value() default Closure.class;
-=======
-  String value() default "";
->>>>>>> 50087f38
 }