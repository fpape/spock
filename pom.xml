--- conflicted
+++ resolved
@@ -74,10 +74,7 @@
             <dependency>
               <groupId>org.codehaus.groovy</groupId>
               <artifactId>groovy-all</artifactId>
-<<<<<<< HEAD
               <version>1.7-beta-1</version>
-=======
-              <version>1.6.4</version>
               <exclusions> <!-- for some reason, the following dependencies aren't marked as optional in groovy-all POM -->
                 <exclusion>
                   <groupId>junit</groupId>
@@ -92,7 +89,6 @@
                   <artifactId>ant-launcher</artifactId>
                 </exclusion>
               </exclusions>
->>>>>>> 0cc90e35
             </dependency>
           </dependencies>
         </plugin>
