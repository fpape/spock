<?xml version="1.0" encoding="UTF-8"?>
<project xmlns="http://maven.apache.org/POM/4.0.0" xmlns:xsi="http://www.w3.org/2001/XMLSchema-instance"
         xsi:schemaLocation="http://maven.apache.org/POM/4.0.0 http://maven.apache.org/maven-v4_0_0.xsd">
  <modelVersion>4.0.0</modelVersion>
  <groupId>org.spockframework</groupId>
  <artifactId>spock-parent</artifactId>
  <packaging>pom</packaging>
  <version>0.4-groovy-1.7-SNAPSHOT</version>
  <name>Spock Framework - Umbrella Project</name>
  <url>http://spockframework.org</url>
  <description>Spock is a testing and specification framework for Java and Groovy applications.</description>

  <licenses>
    <license>
      <name>The Apache Software License, Version 2.0</name>
      <url>http://www.apache.org/licenses/LICENSE-2.0.txt</url>
      <distribution>repo</distribution>
    </license>
  </licenses>

  <scm>
    <connection>scm:svn:http://spock.googlecode.com/svn</connection>
    <developerConnection>scm:svn:https://spock.googlecode.com/svn</developerConnection>
    <url>http://code.google.com/p/spock/source/browse</url>
  </scm>

  <properties>
    <project.build.sourceEncoding>UTF-8</project.build.sourceEncoding>
    <project.reporting.outputEncoding>UTF-8</project.reporting.outputEncoding>
  </properties>

  <build>
    <pluginManagement>
      <plugins>
        <plugin>
          <artifactId>maven-compiler-plugin</artifactId>
          <version>2.0.2</version>
          <configuration>
            <source>1.5</source>
            <target>1.5</target>
          </configuration>
        </plugin>
        <plugin>
          <artifactId>maven-surefire-plugin</artifactId>
          <version>2.4.3</version>
          <configuration>
            <useFile>false</useFile>
          </configuration>
        </plugin>
        <plugin>
          <artifactId>maven-deploy-plugin</artifactId>
          <version>2.4</version>
          <!-- 2.4 introduces skip property -->
        </plugin>
        <plugin>
          <groupId>org.codehaus.gmaven</groupId>
          <artifactId>gmaven-plugin</artifactId>
          <version>1.2</version>
          <configuration>
            <providerSelection>1.7</providerSelection>
          </configuration>
          <executions>
            <execution>
              <goals>
                <goal>compile</goal>
                <goal>testCompile</goal>
              </goals>
            </execution>
          </executions>
          <dependencies>
            <dependency>
              <groupId>org.codehaus.gmaven.runtime</groupId>
              <artifactId>gmaven-runtime-1.7</artifactId>
              <version>1.2</version>
              <exclusions>
                <exclusion>
                  <groupId>org.codehaus.groovy</groupId>
                  <artifactId>groovy-all</artifactId>
                </exclusion>
              </exclusions>
            </dependency>
            <dependency>
              <groupId>org.codehaus.groovy</groupId>
              <artifactId>groovy-all</artifactId>
              <version>1.7.1</version>
              <exclusions>
                <exclusion>
                  <groupId>org.fusesource.jansi</groupId>
                  <artifactId>jansi</artifactId>
                </exclusion>
              </exclusions>
            </dependency>
          </dependencies>
        </plugin>
        <plugin>
          <groupId>org.spockframework</groupId>
          <artifactId>spock-maven</artifactId>
          <version>${project.version}</version>
          <executions>
            <execution>
              <goals>
                <goal>find-specs</goal>
              </goals>
            </execution>
          </executions>
        </plugin>
      </plugins>
    </pluginManagement>
  </build>

  <dependencyManagement>
    <dependencies>
      <dependency>
        <groupId>org.codehaus.groovy</groupId>
        <artifactId>groovy-all</artifactId>
        <version>1.7.1</version>
        <exclusions>
          <exclusion>
            <groupId>org.fusesource.jansi</groupId>
            <artifactId>jansi</artifactId>
          </exclusion>
        </exclusions>
      </dependency>
      <dependency>
        <groupId>junit</groupId>
        <artifactId>junit</artifactId>
        <version>4.8.1</version>
      </dependency>
      <dependency>
        <groupId>asm</groupId>
        <artifactId>asm</artifactId>
        <version>2.2.3</version>
      </dependency>
      <dependency>
        <groupId>cglib</groupId>
        <artifactId>cglib-nodep</artifactId>
        <version>2.2</version>
      </dependency>
      <dependency>
        <groupId>org.objenesis</groupId>
        <artifactId>objenesis</artifactId>
        <version>1.2</version>
      </dependency>
      <dependency>
        <groupId>com.h2database</groupId>
        <artifactId>h2</artifactId>
<<<<<<< HEAD
        <version>1.2.123</version>
        <scope>runtime</scope>
=======
        <version>1.2.130</version>
>>>>>>> 9c610e9a
      </dependency>
      <dependency>
        <groupId>org.apache.ant</groupId>
        <artifactId>ant</artifactId>
        <version>1.7.1</version>
      </dependency>
      <dependency>
        <groupId>log4j</groupId>
        <artifactId>log4j</artifactId>
        <version>1.2.14</version>
      </dependency>
    </dependencies>
  </dependencyManagement>

  <distributionManagement>
    <repository>
      <id>spock-releases</id>
      <url>file:///var/www/m2repo/releases</url>
    </repository>
    <snapshotRepository>
      <id>spock-snapshots</id>
      <url>file:///var/www/m2repo/snapshots</url>
      <uniqueVersion>false</uniqueVersion>
    </snapshotRepository>
  </distributionManagement>

  <profiles>
    <profile>
      <id>default</id>
      <activation>
        <activeByDefault>true</activeByDefault>
      </activation>
      <modules>
        <module>spock-core</module>
        <module>spock-specs</module>
        <module>spock-maven</module>
        <module>spock-example</module>
        <module>spock-tapestry</module>
        <module>spock-guice</module>
        <module>spock-spring</module>
        <module>spock-unitils</module>
      </modules>
    </profile>
    <profile>
      <id>sonar</id>
      <modules>
        <module>spock-core</module>
        <module>spock-specs</module>
        <module>spock-maven</module>
        <module>spock-example</module>
        <module>spock-tapestry</module>
        <module>spock-guice</module>
        <module>spock-spring</module>
        <module>spock-unitils</module>
      </modules>
      <properties>
        <sonar.jdbc.url>jdbc:mysql://localhost:3306/sonar?useUnicode=true&amp;characterEncoding=utf8</sonar.jdbc.url>
        <sonar.jdbc.driver>com.mysql.jdbc.Driver</sonar.jdbc.driver>
        <sonar.jdbc.username>sonar</sonar.jdbc.username>
        <sonar.jdbc.password>sonar</sonar.jdbc.password>
        <sonar.host.url>http://localhost:9123</sonar.host.url>
        <maven.test.failure.ignore>true</maven.test.failure.ignore>
      </properties>
    </profile>
    <profile>
      <id>release</id>
      <modules>
        <module>spock-core</module>
        <module>spock-specs</module>
        <module>spock-maven</module>
        <module>spock-example</module>
        <module>spock-tapestry</module>
        <module>spock-guice</module>
        <module>spock-spring</module>
        <module>spock-unitils</module>
      </modules>
      <build>
        <plugins>
          <plugin>
            <groupId>org.apache.maven.plugins</groupId>
            <artifactId>maven-release-plugin</artifactId>
            <version>2.0-beta-9</version>
            <configuration>
              <remoteTagging>true</remoteTagging>
            </configuration>
          </plugin>
          <plugin>
            <artifactId>maven-source-plugin</artifactId>
            <version>2.1.1</version>
            <executions>
              <execution>
                <id>attach-sources</id>
                <goals>
                  <goal>jar</goal>
                </goals>
              </execution>
            </executions>
          </plugin>
          <plugin>
            <artifactId>maven-javadoc-plugin</artifactId>
            <version>2.5</version>
            <configuration>
              <links>
                <link>http://java.sun.com/j2se/1.5.0/docs/api</link>
                <link>http://groovy.codehaus.org/gapi</link>
                <link>http://static.springsource.org/spring/docs/2.5.x/api</link>
                <link>http://google-guice.googlecode.com/svn/trunk/javadoc</link>
                <link>http://tapestry.apache.org/tapestry5/apidocs</link>
              </links>
            </configuration>
            <executions>
              <execution>
                <id>attach-javadocs</id>
                <goals>
                  <goal>jar</goal>
                </goals>
              </execution>
            </executions>
          </plugin>
        </plugins>
      </build>
    </profile>
  </profiles>
</project><|MERGE_RESOLUTION|>--- conflicted
+++ resolved
@@ -144,12 +144,8 @@
       <dependency>
         <groupId>com.h2database</groupId>
         <artifactId>h2</artifactId>
-<<<<<<< HEAD
-        <version>1.2.123</version>
+        <version>1.2.130</version>
         <scope>runtime</scope>
-=======
-        <version>1.2.130</version>
->>>>>>> 9c610e9a
       </dependency>
       <dependency>
         <groupId>org.apache.ant</groupId>
