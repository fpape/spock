usePlugin("groovy")
sourceCompatibility = 1.5
targetCompatibility = 1.5

compile.options.fork = false
compileTests.options.fork = false

project(":spock-tapestry") {
  repositories {
    mavenCentral()
    // need to explicitely add repository defined in tapestry-ioc POM
    // (workaround for http://jira.codehaus.org/browse/GRADLE-611)
    mavenRepo(urls: "http://repository.jboss.com/maven2")
  }
  
  dependencies {  
<<<<<<< HEAD
    groovy "org.codehaus.groovy:groovy-all:1.7-beta-1"
=======
    groovy groovyArtifact
>>>>>>> a218b9fa
    compile project(":spock-core")
    compile "org.apache.tapestry:tapestry-ioc:5.1.0.5"
    compile "org.apache.tapestry:tapestry5-annotations:5.1.0.5"
    compile "org.slf4j:slf4j-api:1.5.2"
  }
}<|MERGE_RESOLUTION|>--- conflicted
+++ resolved
@@ -14,11 +14,7 @@
   }
   
   dependencies {  
-<<<<<<< HEAD
-    groovy "org.codehaus.groovy:groovy-all:1.7-beta-1"
-=======
     groovy groovyArtifact
->>>>>>> a218b9fa
     compile project(":spock-core")
     compile "org.apache.tapestry:tapestry-ioc:5.1.0.5"
     compile "org.apache.tapestry:tapestry5-annotations:5.1.0.5"
