<project name="SpockExample" basedir="." default="test" xmlns:artifact="urn:maven-artifact-ant">
  <property name="src.dir" location="src/test/groovy" />
  <property name="resource.dir" location="src/test/resources" />
  <property name="build.dir" location="ant/build" />
  <property name="lib.dir" location="ant/lib" />  
  <property name="maven.ant.tasks.url" value="http://www.apache.org/dist/maven/binaries/maven-ant-tasks-2.1.1.jar" />
  <property name="maven.ant.tasks.jar" value="${lib.dir}${file.separator}maven-ant-tasks-2.1.1.jar" />
  <available property="maven.ant.tasks.jar.exists" file="${maven.ant.tasks.jar}" />
          
  <target name="bootstrap.maven.tasks" unless="maven.ant.tasks.jar.exists">
    <mkdir dir="${lib.dir}" />
    <get
      src="${maven.ant.tasks.url}"
      dest="${maven.ant.tasks.jar}" />
  </target>

  <target name="init.maven.tasks" depends="bootstrap.maven.tasks">
    <typedef 
      resource="org/apache/maven/artifact/ant/antlib.xml" 
      uri="urn:maven-artifact-ant" 
      classpath="${maven.ant.tasks.jar}" /> 
  </target>
  
  <target name="resolve.dependencies" depends="init.maven.tasks">   
    <artifact:dependencies pathId="classpath.spock">
<!-- Mandatory dependencies for using Spock -->
      <dependency
        groupId="org.spockframework"
        artifactId="spock-core"
        version="0.5-groovy-1.7-SNAPSHOT" />
<!-- Optional dependencies for using Spock -->
      <!-- enables mocking of classes (in addition to interfaces) -->
      <dependency 
        groupId="cglib"
        artifactId="cglib-nodep"
        version="2.2" />
      <!-- enables mocking of classes without parameterless constructor (together with CGLIB) -->
      <dependency
        groupId="org.objenesis"
        artifactId="objenesis"
        version="1.2" />
      <!-- only required if Spock's Ant selector is used, which finds spec classes regardless of their name -->
      <dependency
        groupId="asm"
        artifactId="asm"
<<<<<<< HEAD
        version="3.2" />
      <!-- only necessary if Hamcrest matchers are used -->
      <dependency
          groupId="org.hamcrest"
          artifactId="hamcrest-core"
          version="1.2" />
      <!-- only necessary if Hamcrest matchers are used -->
=======
        version="2.2.3" />
      <!-- only required if Hamcrest matchers are used -->
>>>>>>> 8e3a1b5f
      <dependency
          groupId="org.hamcrest"
          artifactId="hamcrest-core"
          version="1.2" />
<!-- Dependencies used by examples in this project (not required for using Spock) -->
      <dependency
        groupId="com.h2database"
        artifactId="h2"
        version="1.2.147" />
      <remoteRepository
        id="maven-central"
        url="http://repo1.maven.org/maven2/" />
<!-- Only required if a snapshot version of Spock is used -->
      <remoteRepository
        id="spock-snapshots"
        url="http://m2repo.spockframework.org/snapshots/" />
    </artifact:dependencies>
  </target>
  
  <target name="init.groovy.tasks" depends="resolve.dependencies">
    <taskdef
      name="groovyc"
      classname="org.codehaus.groovy.ant.Groovyc"
      classpathref="classpath.spock" />  
  </target>

  <target name="init" depends="init.groovy.tasks">
    <tstamp />
    <mkdir dir="${build.dir}" /> 
  </target> 

  <target name="copy.resources" depends="init">
    <copy todir="${build.dir}">
      <fileset dir="${resource.dir}" />
    </copy>
  </target>

  <target name="compile" depends="copy.resources">
    <groovyc
      srcdir="${src.dir}"
     destdir="${build.dir}"
     classpathref="classpath.spock" />
  </target>
  
  <target name="test" depends="compile">
    <junit fork="true" forkmode="once">
      <classpath path="${build.dir}" />
      <classpath refid="classpath.spock" />       
      <batchtest>
        <fileset dir="${build.dir}">
          <custom
            classname="org.spockframework.buildsupport.ant.SpecClassFileSelector"
            classpathref="classpath.spock" />
        </fileset>
      </batchtest>
      <formatter type="brief" usefile="false" />
    </junit>
  </target>

  <target name="clean">
    <delete dir="${build.dir}" />
  </target>
</project><|MERGE_RESOLUTION|>--- conflicted
+++ resolved
@@ -43,18 +43,13 @@
       <dependency
         groupId="asm"
         artifactId="asm"
-<<<<<<< HEAD
         version="3.2" />
-      <!-- only necessary if Hamcrest matchers are used -->
+      <!-- only required if Hamcrest matchers are used -->
       <dependency
           groupId="org.hamcrest"
           artifactId="hamcrest-core"
           version="1.2" />
       <!-- only necessary if Hamcrest matchers are used -->
-=======
-        version="2.2.3" />
-      <!-- only required if Hamcrest matchers are used -->
->>>>>>> 8e3a1b5f
       <dependency
           groupId="org.hamcrest"
           artifactId="hamcrest-core"
