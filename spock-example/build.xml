<project name="SpockExample" basedir="." default="test" xmlns:artifact="urn:maven-artifact-ant">
  <property name="src.dir" location="src/test/groovy" />
  <property name="build.dir" location="ant/build" />
  <property name="lib.dir" location="ant/lib" />  
  <property name="maven.ant.tasks.url" value="http://www.apache.org/dist/maven/binaries/maven-ant-tasks-2.1.1.jar" />
  <property name="maven.ant.tasks.jar" value="${lib.dir}${file.separator}maven-ant-tasks-2.1.1.jar" />
  <available property="maven.ant.tasks.jar.exists" file="${maven.ant.tasks.jar}" />
          
  <target name="bootstrap.maven.tasks" unless="maven.ant.tasks.jar.exists">
    <mkdir dir="${lib.dir}" />
    <get
      src="${maven.ant.tasks.url}"
      dest="${maven.ant.tasks.jar}" />
  </target>

  <target name="init.maven.tasks" depends="bootstrap.maven.tasks">
    <typedef 
      resource="org/apache/maven/artifact/ant/antlib.xml" 
      uri="urn:maven-artifact-ant" 
      classpath="${maven.ant.tasks.jar}" /> 
  </target>
  
  <target name="resolve.dependencies" depends="init.maven.tasks">   
    <artifact:dependencies pathId="classpath.spock">
<!-- Mandatory dependencies for using Spock -->
      <dependency
        groupId="org.spockframework"
        artifactId="spock-core"
        version="0.5-groovy-1.8-SNAPSHOT" />
<!-- Optional dependencies for using Spock -->
      <!-- enables mocking of classes (in addition to interfaces) -->
      <dependency 
        groupId="cglib"
        artifactId="cglib-nodep"
        version="2.2" />
      <!-- enables mocking of classes without default constructor (together with CGLIB) -->
      <dependency
        groupId="org.objenesis"
        artifactId="objenesis"
        version="1.2" />
      <!-- only required if Spock's Ant selector is used, which finds specifications to be run regardless of their name -->
      <dependency
        groupId="asm"
        artifactId="asm"
<<<<<<< HEAD
        version="3.2" />
=======
        version="2.2.3" />
      <!-- only necessary if Hamcrest matchers are used -->
      <dependency
          groupId="org.hamcrest"
          artifactId="hamcrest-core"
          version="1.2" />
>>>>>>> 02ddf9d8
<!-- Dependencies used by examples in this project (not required for using Spock) -->
      <dependency
        groupId="com.h2database"
        artifactId="h2"
        version="1.2.130" />
      <remoteRepository
        id="maven-central"
        url="http://repo1.maven.org/maven2/" />
<!-- Only required if a snapshot version of Spock is used -->
      <remoteRepository
        id="spock-snapshots"
        url="http://m2repo.spockframework.org/snapshots/" />  
<!-- Only required if a snapshot version of Groovy is used -->
      <remoteRepository
        id="groovy-snapshots"
        url="http://snapshots.repository.codehaus.org/" />
    </artifact:dependencies>
  </target>
  
  <target name="init.groovy.tasks" depends="resolve.dependencies">
    <taskdef
      name="groovyc"
      classname="org.codehaus.groovy.ant.Groovyc"
      classpathref="classpath.spock" />  
  </target>

  <target name="init" depends="init.groovy.tasks">
    <tstamp />
    <mkdir dir="${build.dir}" /> 
  </target> 

  <target name="compile" depends="init">
    <groovyc
      srcdir="${src.dir}"
     destdir="${build.dir}"
     classpathref="classpath.spock" />
  </target>
  
  <target name="test" depends="compile">
    <junit fork="true" forkmode="once" printsummary="withOutAndErr">
      <classpath path="${build.dir}" />
      <classpath refid="classpath.spock" />       
      <batchtest>
        <fileset dir="${build.dir}">
          <custom
            classname="org.spockframework.buildsupport.ant.SpecClassFileSelector"
            classpathref="classpath.spock" />
        </fileset>
      </batchtest>
      <formatter type="brief" usefile="false" />
    </junit>
  </target>

  <target name="clean">
    <delete dir="${build.dir}" />
  </target>
</project><|MERGE_RESOLUTION|>--- conflicted
+++ resolved
@@ -42,16 +42,17 @@
       <dependency
         groupId="asm"
         artifactId="asm"
-<<<<<<< HEAD
         version="3.2" />
-=======
-        version="2.2.3" />
       <!-- only necessary if Hamcrest matchers are used -->
       <dependency
           groupId="org.hamcrest"
           artifactId="hamcrest-core"
           version="1.2" />
->>>>>>> 02ddf9d8
+      <!-- only necessary if Hamcrest matchers are used -->
+      <dependency
+          groupId="org.hamcrest"
+          artifactId="hamcrest-core"
+          version="1.2" />
 <!-- Dependencies used by examples in this project (not required for using Spock) -->
       <dependency
         groupId="com.h2database"
@@ -101,7 +102,6 @@
             classpathref="classpath.spock" />
         </fileset>
       </batchtest>
-      <formatter type="brief" usefile="false" />
     </junit>
   </target>
 
