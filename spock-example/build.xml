--- conflicted
+++ resolved
@@ -27,11 +27,7 @@
       <dependency
         groupId="org.spockframework"
         artifactId="spock-core"
-<<<<<<< HEAD
-        version="0.5-groovy-1.7" />
-=======
-        version="0.6-groovy-1.6-SNAPSHOT" />
->>>>>>> 497b4711
+        version="0.6-groovy-1.7-SNAPSHOT" />
 <!-- Optional dependencies for using Spock -->
       <!-- enables mocking of classes (in addition to interfaces) -->
       <dependency 
