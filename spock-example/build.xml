<project name="SpockExample" basedir="." default="test" xmlns:artifact="urn:maven-artifact-ant">
  <property name="src.dir" location="src/test/groovy" />
  <property name="build.dir" location="ant/build" />
  <property name="lib.dir" location="ant/lib" />  
  <property name="maven.ant.tasks.url" value="http://www.apache.org/dist/maven/binaries/maven-ant-tasks-2.0.10.jar" />
  <property name="maven.ant.tasks.jar" value="${lib.dir}${file.separator}maven-ant-tasks-2.0.10.jar" />
  <available property="maven.ant.tasks.jar.exists" file="${maven.ant.tasks.jar}" />
          
  <target name="bootstrap.maven.tasks" unless="maven.ant.tasks.jar.exists">
    <mkdir dir="${lib.dir}" />
    <get
      src="${maven.ant.tasks.url}"
      dest="${maven.ant.tasks.jar}" />
  </target>

  <target name="init.maven.tasks" depends="bootstrap.maven.tasks">
    <typedef 
      resource="org/apache/maven/artifact/ant/antlib.xml" 
      uri="urn:maven-artifact-ant" 
      classpath="${maven.ant.tasks.jar}" /> 
  </target>
  
  <target name="resolve.dependencies" depends="init.maven.tasks">   
    <artifact:dependencies pathId="classpath.spock">
<!-- Mandatory dependencies for using Spock -->
      <dependency
        groupId="org.spockframework"
        artifactId="spock-core"
<<<<<<< HEAD
        version="0.3-groovy-1.7-SNAPSHOT" /> 
=======
        version="0.3" /> 
>>>>>>> 904ae8ee
<!-- Optional dependencies for using Spock -->
      <!-- enables mocking of classes (in addition to interfaces) -->
      <dependency 
        groupId="cglib"
        artifactId="cglib-nodep"
        version="2.1_3" />
      <!-- enables mocking of classes without default constructor (together with CGLIB) -->
      <dependency
        groupId="org.objenesis"
        artifactId="objenesis"
        version="1.1" />
      <!-- only required if Spock's Ant selector is used, which finds specifications to be run regardless of their name -->
      <dependency
        groupId="asm"
        artifactId="asm"
        version="2.2.3" />
<!-- Dependencies used by examples in this project (not required for using Spock) -->
      <dependency
        groupId="com.h2database"
        artifactId="h2"
        version="1.1.116" />   
      <remoteRepository
        id="maven-central"
        url="http://repo1.maven.org/maven2/" />
<!-- Only required if a snapshot version of Spock is used -->
      <remoteRepository
        id="spock-snapshots"
        url="http://m2repo.spockframework.org/snapshots/" />
    </artifact:dependencies>
  </target>
  
  <target name="init.groovy.tasks" depends="resolve.dependencies">
    <taskdef
      name="groovyc"
      classname="org.codehaus.groovy.ant.Groovyc"
      classpathref="classpath.spock" />  
  </target>

  <target name="init" depends="init.groovy.tasks">
    <tstamp />
    <mkdir dir="${build.dir}" /> 
  </target> 

  <target name="compile" depends="init">
    <groovyc
      srcdir="${src.dir}"
     destdir="${build.dir}"
     classpathref="classpath.spock" />
  </target>
  
  <target name="test" depends="compile">
    <junit fork="true" forkmode="once" printsummary="withOutAndErr">
      <classpath path="${build.dir}" />
      <classpath refid="classpath.spock" />       
      <batchtest>
        <fileset dir="${build.dir}">
          <custom
            classname="org.spockframework.buildsupport.ant.SpecClassFileSelector"
            classpathref="classpath.spock" />
        </fileset>
      </batchtest>
    </junit>
  </target>

  <target name="clean">
    <delete dir="${build.dir}" />
  </target>
</project><|MERGE_RESOLUTION|>--- conflicted
+++ resolved
@@ -26,11 +26,7 @@
       <dependency
         groupId="org.spockframework"
         artifactId="spock-core"
-<<<<<<< HEAD
-        version="0.3-groovy-1.7-SNAPSHOT" /> 
-=======
-        version="0.3" /> 
->>>>>>> 904ae8ee
+        version="0.3-groovy-1.7" /> 
 <!-- Optional dependencies for using Spock -->
       <!-- enables mocking of classes (in addition to interfaces) -->
       <dependency 
