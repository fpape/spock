--- conflicted
+++ resolved
@@ -15,7 +15,7 @@
         <artifactId>gmaven-plugin</artifactId>
         <version>1.2</version>
         <configuration>
-          <providerSelection>1.6</providerSelection>
+          <providerSelection>1.7</providerSelection>
         </configuration>
         <executions>
           <execution>
@@ -28,7 +28,7 @@
         <dependencies>
           <dependency>
             <groupId>org.codehaus.gmaven.runtime</groupId>
-            <artifactId>gmaven-runtime-1.6</artifactId>
+            <artifactId>gmaven-runtime-1.7</artifactId>
             <version>1.2</version>
             <exclusions>
               <exclusion>
@@ -40,11 +40,7 @@
           <dependency>
             <groupId>org.codehaus.groovy</groupId>
             <artifactId>groovy-all</artifactId>
-<<<<<<< HEAD
             <version>1.7-rc-1</version>
-=======
-            <version>1.6.7</version>
->>>>>>> 8a6d9ff8
             <exclusions> <!-- for some reason, the following dependencies aren't marked as optional in groovy-all POM -->
               <exclusion>
                 <groupId>junit</groupId>
