--- conflicted
+++ resolved
@@ -66,11 +66,7 @@
         -->
         <groupId>org.spockframework</groupId>
         <artifactId>spock-maven</artifactId>
-<<<<<<< HEAD
-        <version>0.3-groovy-1.7-SNAPSHOT</version>
-=======
         <version>${project.version}</version> <!-- you should specify a concrete version number here -->
->>>>>>> be7312a5
         <executions>
           <execution>
             <goals>
@@ -95,11 +91,7 @@
     <dependency>
       <groupId>org.spockframework</groupId>
       <artifactId>spock-core</artifactId>
-<<<<<<< HEAD
-      <version>0.3-groovy-1.7-SNAPSHOT</version>
-=======
       <version>${project.version}</version> <!-- you should specify a concrete version number here -->
->>>>>>> be7312a5
       <scope>test</scope>
     </dependency>    
 <!-- Optional dependencies for using Spock -->
