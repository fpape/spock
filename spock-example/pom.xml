--- conflicted
+++ resolved
@@ -46,11 +46,7 @@
           <dependency>
             <groupId>org.codehaus.groovy</groupId>
             <artifactId>groovy-all</artifactId>
-<<<<<<< HEAD
-            <version>1.8.0-beta-3-SNAPSHOT</version>
-=======
-            <version>1.7.10</version>
->>>>>>> 52ada21a
+            <version>1.8.0</version>
           </dependency>
         </dependencies>
       </plugin>
