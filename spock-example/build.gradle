apply plugin: "groovy"
apply plugin: "idea"
apply plugin: "eclipse"

repositories {
  // Spock release versions are available from Maven Central
  mavenCentral()
  // only required if a snapshot version of Spock is used
<<<<<<< HEAD
  mavenRepo urls: "http://m2repo.spockframework.org/snapshots" 
  // only required if a snapshot version of Groovy is used
  mavenRepo urls: "http://snapshots.repository.codehaus.org"
  mavenRepo urls: "http://m2repo.spockframework.org/releases"
=======
  mavenRepo urls: "http://m2repo.spockframework.org/snapshots"
>>>>>>> 2324e573
}

dependencies {
  // mandatory dependencies for using Spock
  groovy "org.codehaus.groovy:groovy-all:1.8.0-beta-3-SNAPSHOT"
  testCompile "org.spockframework:spock-core:0.5-groovy-1.8"

  // optional dependencies for using Spock
  testCompile "org.hamcrest:hamcrest-core:1.2" // only necessary if Hamcrest matchers are used
  testRuntime "cglib:cglib-nodep:2.2"     // enables mocking of classes (in addition to interfaces)
  testRuntime "org.objenesis:objenesis:1.2" // enables mocking of classes without default constructor (together with CGLIB)

  // dependencies used by examples in this project (not required for using Spock)
  testRuntime "com.h2database:h2:1.2.147"
}

// copies all (test) runtime dependencies of this project into build/output/lib (not required for using Spock)
task copyToLib(type: Copy) {
    into "$buildDir/output/lib"
    from configurations.testRuntime
}

// creates bootstrap files (gradlew etc.) for Gradle build (not required for using Spock)
task wrapper(type: Wrapper) {
  gradleVersion = "0.9-rc-3"
  jarPath = "wrapper"
}



<|MERGE_RESOLUTION|>--- conflicted
+++ resolved
@@ -6,14 +6,9 @@
   // Spock release versions are available from Maven Central
   mavenCentral()
   // only required if a snapshot version of Spock is used
-<<<<<<< HEAD
   mavenRepo urls: "http://m2repo.spockframework.org/snapshots" 
   // only required if a snapshot version of Groovy is used
   mavenRepo urls: "http://snapshots.repository.codehaus.org"
-  mavenRepo urls: "http://m2repo.spockframework.org/releases"
-=======
-  mavenRepo urls: "http://m2repo.spockframework.org/snapshots"
->>>>>>> 2324e573
 }
 
 dependencies {
