usePlugin("groovy")

repositories {
  mavenCentral()
  // only required if a snapshot version of Spock is used
  mavenRepo urls: "http://m2repo.spockframework.org/snapshots" 
  // only required if a snapshot version of Groovy is used
  mavenRepo urls: "http://snapshots.repository.codehaus.org"
}

dependencies {
  // mandatory dependencies for using Spock
<<<<<<< HEAD
  groovy "org.codehaus.groovy:groovy-all:1.8.0-beta-1-SNAPSHOT"
  testCompile "org.spockframework:spock-core:0.5-groovy-1.8-SNAPSHOT"
  testCompile "junit:junit:4.8.1"
=======
  groovy "org.codehaus.groovy:groovy-all:1.6.9"
  testCompile "org.spockframework:spock-core:0.5-groovy-1.6-SNAPSHOT"
  testCompile "junit:junit-dep:4.8.2"
  testCompile "org.hamcrest:hamcrest-core:1.2"
>>>>>>> fca355af

  // optional dependencies for using Spock
  testRuntime "cglib:cglib-nodep:2.2"     // enables mocking of classes (in addition to interfaces)
  testRuntime "org.objenesis:objenesis:1.2" // enables mocking of classes without default constructor (together with CGLIB)

  // dependencies used by examples in this project (not required for using Spock)
  testRuntime "com.h2database:h2:1.2.130"
}

// creates bootstrap files (gradlew etc.) for Gradle build (not required for using Spock)
task wrapper(type: Wrapper) {
  gradleVersion = '0.9-rc-1'
  jarPath = 'wrapper'
}




<|MERGE_RESOLUTION|>--- conflicted
+++ resolved
@@ -10,16 +10,9 @@
 
 dependencies {
   // mandatory dependencies for using Spock
-<<<<<<< HEAD
-  groovy "org.codehaus.groovy:groovy-all:1.8.0-beta-1-SNAPSHOT"
+  groovy "org.codehaus.groovy:groovy-all:1.8.0-beta-3-SNAPSHOT"
   testCompile "org.spockframework:spock-core:0.5-groovy-1.8-SNAPSHOT"
   testCompile "junit:junit:4.8.1"
-=======
-  groovy "org.codehaus.groovy:groovy-all:1.6.9"
-  testCompile "org.spockframework:spock-core:0.5-groovy-1.6-SNAPSHOT"
-  testCompile "junit:junit-dep:4.8.2"
-  testCompile "org.hamcrest:hamcrest-core:1.2"
->>>>>>> fca355af
 
   // optional dependencies for using Spock
   testRuntime "cglib:cglib-nodep:2.2"     // enables mocking of classes (in addition to interfaces)
@@ -31,7 +24,7 @@
 
 // creates bootstrap files (gradlew etc.) for Gradle build (not required for using Spock)
 task wrapper(type: Wrapper) {
-  gradleVersion = '0.9-rc-1'
+  gradleVersion = '0.8'
   jarPath = 'wrapper'
 }
 
