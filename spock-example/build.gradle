usePlugin("groovy")

repositories {
  mavenCentral()
  // only required if a snapshot version of Spock is used
  mavenRepo urls: "http://m2repo.spockframework.org/snapshots"
}

dependencies {
  // mandatory dependencies for using Spock
<<<<<<< HEAD
  groovy "org.codehaus.groovy:groovy-all:1.7.1"
  testCompile "org.spockframework:spock-core:0.4-groovy-1.7-SNAPSHOT"
  testCompile "junit:junit:4.7"
  
=======
  groovy "org.codehaus.groovy:groovy-all:1.6.8"
  testCompile "org.spockframework:spock-core:0.4-SNAPSHOT"
  testCompile "junit:junit:4.8.1"

>>>>>>> f20452d7
  // optional dependencies for using Spock
  testRuntime "cglib:cglib-nodep:2.1_3"     // enables mocking of classes (in addition to interfaces)
  testRuntime "org.objenesis:objenesis:1.2" // enables mocking of classes without default constructor (together with CGLIB)

  // dependencies used by examples in this project (not required for using Spock)
  testRuntime "com.h2database:h2:1.2.123"
}

// creates bootstrap files (gradlew etc.) for Gradle build (not required for using Spock)
task wrapper(type: Wrapper) {
  gradleVersion = '0.8'
  jarPath = 'wrapper'
}




<|MERGE_RESOLUTION|>--- conflicted
+++ resolved
@@ -8,17 +8,10 @@
 
 dependencies {
   // mandatory dependencies for using Spock
-<<<<<<< HEAD
   groovy "org.codehaus.groovy:groovy-all:1.7.1"
   testCompile "org.spockframework:spock-core:0.4-groovy-1.7-SNAPSHOT"
-  testCompile "junit:junit:4.7"
-  
-=======
-  groovy "org.codehaus.groovy:groovy-all:1.6.8"
-  testCompile "org.spockframework:spock-core:0.4-SNAPSHOT"
   testCompile "junit:junit:4.8.1"
 
->>>>>>> f20452d7
   // optional dependencies for using Spock
   testRuntime "cglib:cglib-nodep:2.1_3"     // enables mocking of classes (in addition to interfaces)
   testRuntime "org.objenesis:objenesis:1.2" // enables mocking of classes without default constructor (together with CGLIB)
