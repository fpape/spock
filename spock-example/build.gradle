--- conflicted
+++ resolved
@@ -8,13 +8,8 @@
 
 dependencies {
   // mandatory dependencies for using Spock
-<<<<<<< HEAD
   groovy "org.codehaus.groovy:groovy-all:1.7-beta-2"
-  testCompile "org.spockframework:spock-core:0.3-groovy-1.7-SNAPSHOT"
-=======
-  groovy "org.codehaus.groovy:groovy-all:1.6.5"
-  testCompile "org.spockframework:spock-core:0.3"
->>>>>>> 904ae8ee
+  testCompile "org.spockframework:spock-core:0.3-groovy-1.7"
   testCompile "junit:junit:4.7"
   
   // optional dependencies for using Spock
